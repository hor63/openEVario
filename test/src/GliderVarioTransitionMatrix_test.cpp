/*
 * GliderVarioTransitionMatrix_test.cpp
 *
 *  Created on: Dec 8, 2015
 *      Author: hor
 *
 *   This file is part of openEVario, an electronic variometer for glider planes
 *   Copyright (C) 2016  Kai Horstmann
 *
 *   This program is free software; you can redistribute it and/or modify
 *   it under the terms of the GNU General Public License as published by
 *   the Free Software Foundation; either version 2 of the License, or
 *   any later version.
 *
 *   This program is distributed in the hope that it will be useful,
 *   but WITHOUT ANY WARRANTY; without even the implied warranty of
 *   MERCHANTABILITY or FITNESS FOR A PARTICULAR PURPOSE.  See the
 *   GNU General Public License for more details.
 *
 *   You should have received a copy of the GNU General Public License along
 *   with this program; if not, write to the Free Software Foundation, Inc.,
 *   51 Franklin Street, Fifth Floor, Boston, MA 02110-1301 USA.
 *
 */

#include "gtest/gtest.h"
#include "GliderVarioTransitionMatrix.h"

using namespace openEV;

class TransitionMatrixTest :public ::testing::Test {
public:


    openEV::GliderVarioTransitionMatrix transMatrix;
    openEV::GliderVarioStatus st1,st2;
};

TEST_F(TransitionMatrixTest, Gravity) {

    // Test the result for a given combination of input values
    // and a number of time differences
    // input values are: Gravity
    for (FloatType t = 0.01f; t<=1.0f; t+=0.11f  ) {
        for (FloatType g = 9.0f ; g <= 10.f; g+=0.01f) {
            FloatType tmp1;
            st1.gravity = g;

            transMatrix.updateStatus(st1,st2,t);

            // Now check the result
            EXPECT_EQ (st1.gravity,st2.gravity);

            // check the increment with the transition matrix
            tmp1 = st2.gravity + 0.01f * transMatrix.getTransitionMatrix().coeff(st1.STATUS_IND_GRAVITY,st1.STATUS_IND_GRAVITY);
            st1.gravity = g + 0.01f;
            transMatrix.updateStatus(st1,st2,t);
            EXPECT_EQ (tmp1,st2.gravity);


        }
    }

}

TEST_F(TransitionMatrixTest, Latitude) {

<<<<<<< HEAD
    // Test the result for a given combination of input values
    // and a number of time differences
    // input values are: Latitude, ground speed North, lineal acceleration, heading
    for (FloatType t = 0.01f; t<=1.3f; t+=0.23f  ) {
        for (FloatType lat = 45.0f ; lat <= 65.0f; lat += 5.33f) {
            for (FloatType speedGroundN = 0.0f; speedGroundN <= 80.0f; speedGroundN += 6.77f) {
                for (FloatType accel = -0.5f ; accel <= 0.5f; accel += 0.193f) {
                    for (FloatType heading = 0.0f ; heading < 360.0f; heading += 23.3f){
                        st1.latitude = lat * 3600.0f;
                        st1.groundSpeedNorth = speedGroundN;
                        st1.accelHeading = accel;
                        st1.heading = heading;

                        transMatrix.updateStatus(st1,st2,t);

                        FloatType arcSecPerM = 3600.0 / 111132.0;
                        FloatType expectResult =
                                lat * 3600.0f
                                + arcSecPerM * t*speedGroundN
                                + arcSecPerM * FastMath::fastCos(heading) * accel *t*t/2
                                ;

                        EXPECT_NEAR (st2.latitude,expectResult,fabs(expectResult*0.000001f)) <<
                                " at Latitude = " << lat << " groundSpeedN = " << speedGroundN << " acceleration = " << accel <<
                                " heading = " << heading << " time = " << t;

                        // Test the coefficients in the matrix as derivatives.
                        FloatType orgResult = expectResult;
                        FloatType resultDelta;
                        FloatType deltaValue;


                        // Modify the latitude
                        deltaValue = 10.0f;
                        st1.latitude = lat * 3600.0f + deltaValue;
                        transMatrix.updateStatus(st1,st2,t);
                        expectResult =
                                (lat * 3600.0f + deltaValue)
                                + arcSecPerM * t*speedGroundN
                                + arcSecPerM * FastMath::fastCos(heading) * accel *t*t/2
                                ;
                        resultDelta = deltaValue *
                                transMatrix.getTransitionMatrix()
                                .coeff(GliderVarioStatus::STATUS_IND_LATITUDE,GliderVarioStatus::STATUS_IND_LATITUDE);

                        EXPECT_NEAR (expectResult,orgResult + resultDelta,fabs(expectResult*0.000001f)) << " Latitude delta = " << deltaValue;
                        st1.latitude = lat * 3600.0f;

                        // Modify groundSpeedN
                        deltaValue = 1.0f;
                        st1.groundSpeedNorth = speedGroundN + deltaValue;
                        transMatrix.updateStatus(st1,st2,t);
                        expectResult =
                                lat * 3600.0f
                                + arcSecPerM * t* (speedGroundN + deltaValue)
                                + arcSecPerM * FastMath::fastCos(heading) * accel *t*t/2
                                ;
                        resultDelta = deltaValue *
                                transMatrix.getTransitionMatrix()
                                .coeff(GliderVarioStatus::STATUS_IND_LATITUDE,GliderVarioStatus::STATUS_IND_SPEED_GROUND_N);

                        EXPECT_NEAR (expectResult,orgResult + resultDelta,fabs(expectResult*0.000001f)) <<
                                " groundSpeedN delta = " << deltaValue <<
                                " resultDelta = " << resultDelta;
                        st1.groundSpeedNorth = speedGroundN;

                        // Modify the acceleration
                        deltaValue = 1.0f;
                        st1.accelHeading = accel + deltaValue;
                        transMatrix.updateStatus(st1,st2,t);
                        expectResult =
                                lat * 3600.0f
                                + arcSecPerM * t* speedGroundN
                                + arcSecPerM * FastMath::fastCos(heading) * (accel + deltaValue) *t*t/2
                                ;
                        resultDelta = deltaValue *
                                transMatrix.getTransitionMatrix()
                                .coeff(GliderVarioStatus::STATUS_IND_LATITUDE,GliderVarioStatus::STATUS_IND_ACC_HEADING);

                        EXPECT_NEAR (expectResult,orgResult + resultDelta,fabs(expectResult*0.000001f)) <<
                                " accelHeading delta = " << deltaValue <<
                                " resultDelta = " << resultDelta;
                        st1.accelHeading = accel;

                        // Modify the heading
                        deltaValue = 1.0f;
                        st1.heading = heading + deltaValue;
                        transMatrix.updateStatus(st1,st2,t);
                        expectResult =
                                lat * 3600.0f
                                + arcSecPerM * t*speedGroundN
                                + arcSecPerM * FastMath::fastCos(heading + deltaValue) * accel *t*t/2
                                ;
                        resultDelta = deltaValue *
                                transMatrix.getTransitionMatrix()
                                .coeff(GliderVarioStatus::STATUS_IND_LATITUDE,GliderVarioStatus::STATUS_IND_HEADING);

                        EXPECT_NEAR (expectResult,orgResult + resultDelta,fabs(expectResult*0.000001f)) <<
                                " heading delta = " << deltaValue <<
                                " resultDelta = " << resultDelta <<
                                " heading = " << st1.heading <<
                                " acceleration = " << st1.accelHeading <<
                                " time = " << t <<
                                " Coefficient = " << transMatrix.getTransitionMatrix()
                                .coeff(GliderVarioStatus::STATUS_IND_LATITUDE,GliderVarioStatus::STATUS_IND_HEADING);
                        st1.heading = heading;

                    }
                }
            }
        }
    }
=======
	// Test the result for a given combination of input values
	// and a number of time differences
	// input values are: Latitude, ground speed North, lineal acceleration, heading
	for (FloatType t = 0.01f; t<=1.3f; t+=0.23f  ) {
		for (FloatType lat = 45.0f ; lat <= 65.0f; lat += 5.33f) {
			for (FloatType speedGroundN = 0.0f; speedGroundN <= 80.0f; speedGroundN += 6.77f) {
				for (FloatType accel = -0.5f ; accel <= 0.5f; accel += 0.193f) {
					for (FloatType heading = 0.0f ; heading < 360.0f; heading += 23.3f){
						st1.latitude = lat * 3600.0f;
						st1.groundSpeedNorth = speedGroundN;
						st1.accelHeading = accel;
						st1.heading = heading;

						transMatrix.updateStatus(st1,st2,t);

						FloatType arcSecPerM = 3600.0 / 111132.0;
						FloatType expectResult =
								lat * 3600.0f
								+ arcSecPerM * t*speedGroundN
								+ arcSecPerM * FastMath::fastCos(heading) * accel *t*t/2
								;

						EXPECT_NEAR (st2.latitude,expectResult,fabs(expectResult*0.000001f)) <<
								" at Latitude = " << lat << " groundSpeedN = " << speedGroundN << " acceleration = " << accel <<
								" heading = " << heading << " time = " << t;

						// Test the coefficients in the matrix as derivatives.
						FloatType orgResult = expectResult;
						FloatType resultDelta;
						FloatType deltaValue;


						// Modify the latitude
						deltaValue = 10.0f;
						st1.latitude = lat * 3600.0f + deltaValue;
						// transMatrix.updateStatus(st1,st2,t);
						expectResult =
								(lat * 3600.0f + deltaValue)
								+ arcSecPerM * t*speedGroundN
								+ arcSecPerM * FastMath::fastCos(heading) * accel *t*t/2
								;
						resultDelta = deltaValue *
								transMatrix.getTransitionMatrix()
								.coeff(GliderVarioStatus::STATUS_IND_LATITUDE,GliderVarioStatus::STATUS_IND_LATITUDE);

						EXPECT_NEAR (expectResult,orgResult + resultDelta,fabs(expectResult*0.000001f)) << " Latitude delta = " << deltaValue;
						st1.latitude = lat * 3600.0f;

						// Modify groundSpeedN
						deltaValue = 1.0f;
						st1.groundSpeedNorth = speedGroundN + deltaValue;
						// transMatrix.updateStatus(st1,st2,t);
						expectResult =
								lat * 3600.0f
								+ arcSecPerM * t* (speedGroundN + deltaValue)
								+ arcSecPerM * FastMath::fastCos(heading) * accel *t*t/2
								;
						resultDelta = deltaValue *
								transMatrix.getTransitionMatrix()
								.coeff(GliderVarioStatus::STATUS_IND_LATITUDE,GliderVarioStatus::STATUS_IND_SPEED_GROUND_N);

						EXPECT_NEAR (expectResult,orgResult + resultDelta,fabs(expectResult*0.000001f)) <<
								" groundSpeedN delta = " << deltaValue <<
								" resultDelta = " << resultDelta;
						st1.groundSpeedNorth = speedGroundN;

						// Modify the acceleration
						deltaValue = 1.0f;
						st1.accelHeading = accel + deltaValue;
						// transMatrix.updateStatus(st1,st2,t);
						expectResult =
								lat * 3600.0f
								+ arcSecPerM * t* speedGroundN
								+ arcSecPerM * FastMath::fastCos(heading) * (accel + deltaValue) *t*t/2
								;
						resultDelta = deltaValue *
								transMatrix.getTransitionMatrix()
								.coeff(GliderVarioStatus::STATUS_IND_LATITUDE,GliderVarioStatus::STATUS_IND_ACC_HEADING);

						EXPECT_NEAR (expectResult,orgResult + resultDelta,fabs(expectResult*0.000001f)) <<
								" accelHeading delta = " << deltaValue <<
								" resultDelta = " << resultDelta;
						st1.accelHeading = accel;

						// Modify the heading
						deltaValue = 1.0f;
						st1.heading = heading + deltaValue;
						// transMatrix.updateStatus(st1,st2,t);
						expectResult =
								lat * 3600.0f
								+ arcSecPerM * t*speedGroundN
								+ arcSecPerM * FastMath::fastCos(heading + deltaValue) * accel *t*t/2
								;
						resultDelta = deltaValue *
								transMatrix.getTransitionMatrix()
								.coeff(GliderVarioStatus::STATUS_IND_LATITUDE,GliderVarioStatus::STATUS_IND_HEADING);

						EXPECT_NEAR (expectResult,orgResult + resultDelta,fabs(expectResult*0.000001f)) <<
								" heading delta = " << deltaValue <<
								" resultDelta = " << resultDelta <<
								" heading = " << st1.heading <<
								" acceleration = " << st1.accelHeading <<
								" time = " << t <<
								" Coefficient = " << transMatrix.getTransitionMatrix()
								.coeff(GliderVarioStatus::STATUS_IND_LATITUDE,GliderVarioStatus::STATUS_IND_HEADING);
						st1.heading = heading;

					}
				}
			}
		}
	}
>>>>>>> aae63d01


}

TEST_F(TransitionMatrixTest, Longitude) {

<<<<<<< HEAD
    // Test the result for a given combination of input values
    // and a number of time differences
    // input values are: latitude, longitude, ground speed East, lineal acceleation, heading
    for (FloatType t = 0.01f; t<=1.3f; t+=0.23f  ) {
        for (FloatType latitude = 45.0f ; latitude <= 69.0f; latitude += 10.33f) {
            for (FloatType lon = 0.1f ; lon <= 0.9f; lon += 0.183f) {
                for (FloatType speedGroundE = 0.0f; speedGroundE <= 80.0f; speedGroundE += 6.77f) {
                    for (FloatType accel = -0.5f ; accel <= 0.5f; accel += 0.193f) {
                        for (FloatType heading = 0.0f ; heading < 360.0f; heading += 23.3f){
                            st1.latitude = latitude * 3600.0f;
                            st1.longitude = lon * 3600.0f;
                            st1.groundSpeedEast = speedGroundE;
                            st1.accelHeading = accel;
                            st1.heading = heading;

                            transMatrix.updateStatus(st1,st2,t);

                            FloatType arcSecPerM = 3600.0 / 111132.0 / FastMath::fastCos(latitude);
                            FloatType expectResult =
                                    lon * 3600.0f
                                    + arcSecPerM * t*speedGroundE
                                    + arcSecPerM * FastMath::fastSin(heading) * accel *t*t/2
                                    ;

                            EXPECT_NEAR (st2.longitude,expectResult,fabs(expectResult*0.000001f)) <<
                                    " at Latitude = " << lon << " groundSpeedE = " << speedGroundE << " acceleration = " << accel <<
                                    " heading = " << heading << " time = " << t;

                            // Test the coefficients in the matrix as derivatives.
                            FloatType orgResult = expectResult;
                            FloatType resultDelta;
                            FloatType deltaValue;


                            // Modify the longitude
                            deltaValue = 10.0f;
                            st1.longitude = lon * 3600.0f + deltaValue;
                            transMatrix.updateStatus(st1,st2,t);
                            expectResult =
                                    (lon * 3600.0f + deltaValue)
                                    + arcSecPerM * t*speedGroundE
                                    + arcSecPerM * FastMath::fastSin(heading) * accel *t*t/2
                                    ;
                            resultDelta = deltaValue *
                                    transMatrix.getTransitionMatrix()
                                    .coeff(GliderVarioStatus::STATUS_IND_LONGITUDE,GliderVarioStatus::STATUS_IND_LONGITUDE);

                            EXPECT_NEAR (expectResult,orgResult + resultDelta,fabs(expectResult*0.000001f)) << " Latitude delta = " << deltaValue;
                            st1.longitude = lon * 3600.0f;

                            // Modify groundSpeedE
                            deltaValue = 1.0f;
                            st1.groundSpeedEast = speedGroundE + deltaValue;
                            transMatrix.updateStatus(st1,st2,t);
                            expectResult =
                                    lon * 3600.0f
                                    + arcSecPerM * t* (speedGroundE + deltaValue)
                                    + arcSecPerM * FastMath::fastSin(heading) * accel *t*t/2
                                    ;
                            resultDelta = deltaValue *
                                    transMatrix.getTransitionMatrix()
                                    .coeff(GliderVarioStatus::STATUS_IND_LONGITUDE,GliderVarioStatus::STATUS_IND_SPEED_GROUND_E);

                            EXPECT_NEAR (expectResult,orgResult + resultDelta,fabs(expectResult*0.000001f)) <<
                                    " groundSpeedE delta = " << deltaValue <<
                                    " resultDelta = " << resultDelta;
                            st1.groundSpeedEast = speedGroundE;

                            // Modify the acceleration
                            deltaValue = 1.0f;
                            st1.accelHeading = accel + deltaValue;
                            transMatrix.updateStatus(st1,st2,t);
                            expectResult =
                                    lon * 3600.0f
                                    + arcSecPerM * t* speedGroundE
                                    + arcSecPerM * FastMath::fastSin(heading) * (accel + deltaValue) *t*t/2
                                    ;
                            resultDelta = deltaValue *
                                    transMatrix.getTransitionMatrix()
                                    .coeff(GliderVarioStatus::STATUS_IND_LONGITUDE,GliderVarioStatus::STATUS_IND_ACC_HEADING);

                            EXPECT_NEAR (expectResult,orgResult + resultDelta,fabs(expectResult*0.000001f)) <<
                                    " accelHeading delta = " << deltaValue <<
                                    " resultDelta = " << resultDelta;
                            st1.accelHeading = accel;

                            // Modify the heading
                            deltaValue = 1.0f;
                            st1.heading = heading + deltaValue;
                            transMatrix.updateStatus(st1,st2,t);
                            expectResult =
                                    lon * 3600.0f
                                    + arcSecPerM * t*speedGroundE
                                    + arcSecPerM * FastMath::fastSin(heading + deltaValue) * accel *t*t/2
                                    ;
                            resultDelta = deltaValue *
                                    transMatrix.getTransitionMatrix()
                                    .coeff(GliderVarioStatus::STATUS_IND_LONGITUDE,GliderVarioStatus::STATUS_IND_HEADING);

                            EXPECT_NEAR (expectResult,orgResult + resultDelta,fabs(expectResult*0.000001f)) <<
                                    " heading delta = " << deltaValue <<
                                    " resultDelta = " << resultDelta <<
                                    " heading = " << st1.heading <<
                                    " acceleration = " << st1.accelHeading <<
                                    " time = " << t <<
                                    " Coefficient = " << transMatrix.getTransitionMatrix()
                                    .coeff(GliderVarioStatus::STATUS_IND_LONGITUDE,GliderVarioStatus::STATUS_IND_HEADING);
                            st1.heading = heading;

                        }
                    }
                }
            }
        }
    }
=======
	// Test the result for a given combination of input values
	// and a number of time differences
	// input values are: latitude, longitude, ground speed East, lineal acceleation, heading
	for (FloatType t = 0.01f; t<=1.3f; t+=0.23f  ) {
		for (FloatType latitude = 45.0f ; latitude <= 69.0f; latitude += 10.33f) {
			for (FloatType lon = 0.1f ; lon <= 0.9f; lon += 0.183f) {
				for (FloatType speedGroundE = 0.0f; speedGroundE <= 80.0f; speedGroundE += 6.77f) {
					for (FloatType accel = -0.5f ; accel <= 0.5f; accel += 0.193f) {
						for (FloatType heading = 0.0f ; heading < 360.0f; heading += 23.3f){
							st1.latitude = latitude * 3600.0f;
							st1.longitude = lon * 3600.0f;
							st1.groundSpeedEast = speedGroundE;
							st1.accelHeading = accel;
							st1.heading = heading;

							transMatrix.updateStatus(st1,st2,t);

							FloatType arcSecPerM = 3600.0 / 111132.0 / FastMath::fastCos(latitude);
							FloatType expectResult =
									lon * 3600.0f
									+ arcSecPerM * t*speedGroundE
									+ arcSecPerM * FastMath::fastSin(heading) * accel *t*t/2
									;

							EXPECT_NEAR (st2.longitude,expectResult,fabs(expectResult*0.000001f)) <<
									" at Latitude = " << lon << " groundSpeedE = " << speedGroundE << " acceleration = " << accel <<
									" heading = " << heading << " time = " << t;

							// Test the coefficients in the matrix as derivatives.
							FloatType orgResult = expectResult;
							FloatType resultDelta;
							FloatType deltaValue;


							// Modify the longitude
							deltaValue = 10.0f;
							st1.longitude = lon * 3600.0f + deltaValue;
							// transMatrix.updateStatus(st1,st2,t);
							expectResult =
									(lon * 3600.0f + deltaValue)
									+ arcSecPerM * t*speedGroundE
									+ arcSecPerM * FastMath::fastSin(heading) * accel *t*t/2
									;
							resultDelta = deltaValue *
									transMatrix.getTransitionMatrix()
									.coeff(GliderVarioStatus::STATUS_IND_LONGITUDE,GliderVarioStatus::STATUS_IND_LONGITUDE);

							EXPECT_NEAR (expectResult,orgResult + resultDelta,fabs(expectResult*0.000001f)) << " Latitude delta = " << deltaValue;
							st1.longitude = lon * 3600.0f;

							// Modify groundSpeedE
							deltaValue = 1.0f;
							st1.groundSpeedEast = speedGroundE + deltaValue;
							// transMatrix.updateStatus(st1,st2,t);
							expectResult =
									lon * 3600.0f
									+ arcSecPerM * t* (speedGroundE + deltaValue)
									+ arcSecPerM * FastMath::fastSin(heading) * accel *t*t/2
									;
							resultDelta = deltaValue *
									transMatrix.getTransitionMatrix()
									.coeff(GliderVarioStatus::STATUS_IND_LONGITUDE,GliderVarioStatus::STATUS_IND_SPEED_GROUND_E);

							EXPECT_NEAR (expectResult,orgResult + resultDelta,fabs(expectResult*0.000001f)) <<
									" groundSpeedE delta = " << deltaValue <<
									" resultDelta = " << resultDelta;
							st1.groundSpeedEast = speedGroundE;

							// Modify the acceleration
							deltaValue = 1.0f;
							st1.accelHeading = accel + deltaValue;
							// transMatrix.updateStatus(st1,st2,t);
							expectResult =
									lon * 3600.0f
									+ arcSecPerM * t* speedGroundE
									+ arcSecPerM * FastMath::fastSin(heading) * (accel + deltaValue) *t*t/2
									;
							resultDelta = deltaValue *
									transMatrix.getTransitionMatrix()
									.coeff(GliderVarioStatus::STATUS_IND_LONGITUDE,GliderVarioStatus::STATUS_IND_ACC_HEADING);

							EXPECT_NEAR (expectResult,orgResult + resultDelta,fabs(expectResult*0.000001f)) <<
									" accelHeading delta = " << deltaValue <<
									" resultDelta = " << resultDelta;
							st1.accelHeading = accel;

							// Modify the heading
							deltaValue = 1.0f;
							st1.heading = heading + deltaValue;
							// transMatrix.updateStatus(st1,st2,t);
							expectResult =
									lon * 3600.0f
									+ arcSecPerM * t*speedGroundE
									+ arcSecPerM * FastMath::fastSin(heading + deltaValue) * accel *t*t/2
									;
							resultDelta = deltaValue *
									transMatrix.getTransitionMatrix()
									.coeff(GliderVarioStatus::STATUS_IND_LONGITUDE,GliderVarioStatus::STATUS_IND_HEADING);

							EXPECT_NEAR (expectResult,orgResult + resultDelta,fabs(expectResult*0.000001f)) <<
									" heading delta = " << deltaValue <<
									" resultDelta = " << resultDelta <<
									" heading = " << st1.heading <<
									" acceleration = " << st1.accelHeading <<
									" time = " << t <<
									" Coefficient = " << transMatrix.getTransitionMatrix()
									.coeff(GliderVarioStatus::STATUS_IND_LONGITUDE,GliderVarioStatus::STATUS_IND_HEADING);
							st1.heading = heading;

						}
					}
				}
			}
		}
	}
>>>>>>> aae63d01


}

TEST_F(TransitionMatrixTest, AltMSL) {

<<<<<<< HEAD
    // Test the result for a given combination of input values
    // and a number of time differences
    // input values are: altitude MSL, vertical speed, vertical acceleration
    for (FloatType t = 0.01f; t<=1.3f; t+=0.23f  ) {
        for (FloatType alt = 20.0; alt < 1000.0; alt += 123.45) {
            for (FloatType vertSpeed = -3.0f ; vertSpeed <= 3.0f; vertSpeed += 0.83) {
                for (FloatType vertAcc = -1.0f; vertAcc <= 1.0f; vertAcc += 0.13) {
                    st1.altMSL = alt;
                    st1.verticalSpeed = vertSpeed;
                    st1.accelVertical = vertAcc;

                    transMatrix.updateStatus(st1,st2,t);

                    FloatType expectResult =
                            alt
                            - vertSpeed * t
                            - vertAcc *t*t/2
                            ;

                    EXPECT_NEAR (st2.altMSL,expectResult,fabs(expectResult*0.000001f)) <<
                            " at alt = " << alt << " vertSpeed = " << vertSpeed << " vertAcc = " << vertAcc <<
                            " time = " << t;

                    // Test the coefficients in the matrix as derivatives.
                    FloatType orgResult = expectResult;
                    FloatType resultDelta;
                    FloatType deltaValue;


                    // Modify the altitude
                    deltaValue = 3.33f;
                    st1.altMSL = alt + deltaValue;
                    transMatrix.updateStatus(st1,st2,t);
                    expectResult =
                            (alt + deltaValue)
                            - vertSpeed * t
                            - vertAcc *t*t/2
                            ;
                    resultDelta = deltaValue *
                            transMatrix.getTransitionMatrix()
                            .coeff(GliderVarioStatus::STATUS_IND_ALT_MSL,GliderVarioStatus::STATUS_IND_ALT_MSL);

                    EXPECT_NEAR (expectResult,orgResult + resultDelta,fabs(expectResult*0.000001f)) << " Altitude delta = " << deltaValue;
                    st1.altMSL = alt;

                    // Modify the vertical speed
                    deltaValue = 1.33f;
                    st1.verticalSpeed = vertSpeed + deltaValue;
                    transMatrix.updateStatus(st1,st2,t);
                    expectResult =
                            alt
                            - (vertSpeed + deltaValue) * t
                            - vertAcc *t*t/2
                            ;
                    resultDelta = deltaValue *
                            transMatrix.getTransitionMatrix()
                            .coeff(GliderVarioStatus::STATUS_IND_ALT_MSL,GliderVarioStatus::STATUS_IND_VERTICAL_SPEED);

                    EXPECT_NEAR (expectResult,orgResult + resultDelta,fabs(expectResult*0.000001f)) << " vertical speed delta = " << deltaValue;
                    st1.verticalSpeed = vertSpeed;

                    // Modify the vertical acceleration
                    deltaValue = 0.133f;
                    st1.accelVertical = vertAcc + deltaValue;
                    transMatrix.updateStatus(st1,st2,t);
                    expectResult =
                            alt
                            - vertSpeed * t
                            - (vertAcc + deltaValue) *t*t/2
                            ;
                    resultDelta = deltaValue *
                            transMatrix.getTransitionMatrix()
                            .coeff(GliderVarioStatus::STATUS_IND_ALT_MSL,GliderVarioStatus::STATUS_IND_ACC_VERTICAL);

                    EXPECT_NEAR (expectResult,orgResult + resultDelta,fabs(expectResult*0.000001f)) << " vertical acceleration delta = " << deltaValue;
                    st1.accelVertical = vertAcc;

                }
            }
        }
    }
=======
	// Test the result for a given combination of input values
	// and a number of time differences
	// input values are: altitude MSL, vertical speed, vertical acceleration
	for (FloatType t = 0.01f; t<=1.3f; t+=0.23f  ) {
		for (FloatType alt = 20.0; alt < 1000.0; alt += 123.45) {
			for (FloatType vertSpeed = -3.0f ; vertSpeed <= 3.0f; vertSpeed += 0.83) {
				for (FloatType vertAcc = -1.0f; vertAcc <= 1.0f; vertAcc += 0.13) {
							st1.altMSL = alt;
							st1.verticalSpeed = vertSpeed;
							st1.accelVertical = vertAcc;

							transMatrix.updateStatus(st1,st2,t);

							FloatType expectResult =
									alt
									- vertSpeed * t
									- vertAcc *t*t/2
									;

							EXPECT_NEAR (st2.altMSL,expectResult,fabs(expectResult*0.000001f)) <<
									" at alt = " << alt << " vertSpeed = " << vertSpeed << " vertAcc = " << vertAcc <<
									" time = " << t;

							// Test the coefficients in the matrix as derivatives.
							FloatType orgResult = expectResult;
							FloatType resultDelta;
							FloatType deltaValue;


							// Modify the altitude
							deltaValue = 3.33f;
							st1.altMSL = alt + deltaValue;
							// transMatrix.updateStatus(st1,st2,t);
							expectResult =
									(alt + deltaValue)
									- vertSpeed * t
									- vertAcc *t*t/2
									;
							resultDelta = deltaValue *
									transMatrix.getTransitionMatrix()
									.coeff(GliderVarioStatus::STATUS_IND_ALT_MSL,GliderVarioStatus::STATUS_IND_ALT_MSL);

							EXPECT_NEAR (expectResult,orgResult + resultDelta,fabs(expectResult*0.000001f)) << " Altitude delta = " << deltaValue;
							st1.altMSL = alt;

							// Modify the vertical speed
							deltaValue = 1.33f;
							st1.verticalSpeed = vertSpeed + deltaValue;
							// transMatrix.updateStatus(st1,st2,t);
							expectResult =
									alt
									- (vertSpeed + deltaValue) * t
									- vertAcc *t*t/2
									;
							resultDelta = deltaValue *
									transMatrix.getTransitionMatrix()
									.coeff(GliderVarioStatus::STATUS_IND_ALT_MSL,GliderVarioStatus::STATUS_IND_VERTICAL_SPEED);

							EXPECT_NEAR (expectResult,orgResult + resultDelta,fabs(expectResult*0.000001f)) << " vertical speed delta = " << deltaValue;
							st1.verticalSpeed = vertSpeed;

							// Modify the vertical acceleration
							deltaValue = 0.133f;
							st1.accelVertical = vertAcc + deltaValue;
							// transMatrix.updateStatus(st1,st2,t);
							expectResult =
									alt
									- vertSpeed * t
									- (vertAcc + deltaValue) *t*t/2
									;
							resultDelta = deltaValue *
									transMatrix.getTransitionMatrix()
									.coeff(GliderVarioStatus::STATUS_IND_ALT_MSL,GliderVarioStatus::STATUS_IND_ACC_VERTICAL);

							EXPECT_NEAR (expectResult,orgResult + resultDelta,fabs(expectResult*0.000001f)) << " vertical acceleration delta = " << deltaValue;
							st1.accelVertical = vertAcc;

				}
			}
		}
	}
>>>>>>> aae63d01
}


TEST_F(TransitionMatrixTest, Pitch) {

<<<<<<< HEAD
    // Test the result for a given combination of input values
    // and a number of time differences
    // input values are: Pitch angle, pitch rate around the y axis
    for (FloatType t = 0.01f; t<=1.3f; t+=0.23f  ) {
        for (FloatType pitch = -90.0f; pitch <= 90.0f; pitch += 13.33f) {
            for (FloatType pitchRate = -20.0f ; pitchRate <= 20.0f; pitchRate += 6.67f) {
                st1.pitchAngle = pitch;
                st1.pitchRateY = pitchRate;

                transMatrix.updateStatus(st1,st2,t);

                FloatType expectResult =
                        pitch
                        + pitchRate * t
                        ;

                // For derivates test I need the raw result without normalization.
                FloatType orgResult = expectResult;


                if (expectResult < -90.0f) {
                    expectResult = -180.0f - expectResult;
                } else if (expectResult > 90.0f) {
                    expectResult = 180.0f - expectResult;
                }

                EXPECT_NEAR (st2.pitchAngle,expectResult,0.00001f) <<
                        " at pitch = " << pitch << " pitchRate = " << pitchRate <<
                        " time = " << t;

                // Test the coefficients in the matrix as derivatives.
                FloatType resultDelta;
                FloatType deltaValue;


                // Modify the pitch
                deltaValue = 1.0f;
                st1.pitchAngle = pitch + deltaValue;
                transMatrix.updateStatus(st1,st2,t);
                expectResult =
                        (pitch + deltaValue)
                        + pitchRate * t
                        ;
                if (expectResult < -90.0f) {
                    expectResult = -180.0f - expectResult;
                } else if (expectResult > 90.0f) {
                    expectResult = 180.0f - expectResult;
                }
                resultDelta = deltaValue *
                        transMatrix.getTransitionMatrix()
                        .coeff(GliderVarioStatus::STATUS_IND_PITCH,GliderVarioStatus::STATUS_IND_PITCH);

                FloatType deltaResult;
                deltaResult = orgResult + resultDelta;
                if (deltaResult < -90.0f) {
                    deltaResult = -180.0f - deltaResult;
                } else if (deltaResult > 90.0f) {
                    deltaResult = 180.0f - deltaResult;
                }

                EXPECT_NEAR (expectResult,deltaResult,0.00001f) << " Pitch delta = " << deltaValue
                        << " pitch = " << pitch << " pitch rate = " << pitchRate << " t = " << t
                        << " resultDelta = " << resultDelta << " orgResult = " << orgResult
                        << " st2.pitchAngle = " << st2.pitchAngle;
                st1.pitchAngle = pitch;

                // Modify the pitch rate
                deltaValue = 1.0f;
                st1.pitchRateY = pitchRate + deltaValue;
                transMatrix.updateStatus(st1,st2,t);
                expectResult =
                        pitch
                        + (pitchRate + deltaValue) * t
                        ;
                if (expectResult < -90.0f) {
                    expectResult = -180.0f - expectResult;
                } else if (expectResult > 90.0f) {
                    expectResult = 180.0f - expectResult;
                }
                resultDelta = deltaValue *
                        transMatrix.getTransitionMatrix()
                        .coeff(GliderVarioStatus::STATUS_IND_PITCH,GliderVarioStatus::STATUS_IND_ROTATION_Y);
                deltaResult = orgResult + resultDelta;
                if (deltaResult < -90.0f) {
                    deltaResult = -180.0f - deltaResult;
                } else if (deltaResult > 90.0f) {
                    deltaResult = 180.0f - deltaResult;
                }

                EXPECT_NEAR (expectResult,deltaResult,0.00001f) << " pitchRate delta = " << deltaValue
                        << " pitch = " << pitch << " pitch rate = " << pitchRate << " t = " << t;
                st1.pitchRateY = pitchRate;
            }
        }
    }
=======
	// Test the result for a given combination of input values
	// and a number of time differences
	// input values are: Pitch angle, pitch rate around the y axis
	for (FloatType t = 0.01f; t<=1.3f; t+=0.23f  ) {
		for (FloatType pitch = -90.0f; pitch <= 90.0f; pitch += 13.33f) {
			for (FloatType pitchRate = -20.0f ; pitchRate <= 20.0f; pitchRate += 6.67f) {
				st1.pitchAngle = pitch;
				st1.pitchRateY = pitchRate;

				transMatrix.updateStatus(st1,st2,t);

				FloatType expectResult =
						pitch
						+ pitchRate * t
						;

				// For derivates test I need the raw result without normalization.
				FloatType orgResult = expectResult;


				if (expectResult < -90.0f) {
					expectResult = -180.0f - expectResult;
				} else if (expectResult > 90.0f) {
					expectResult = 180.0f - expectResult;
				}

				EXPECT_NEAR (st2.pitchAngle,expectResult,0.00001f) <<
						" at pitch = " << pitch << " pitchRate = " << pitchRate <<
						" time = " << t;

				// Test the coefficients in the matrix as derivatives.
				FloatType resultDelta;
				FloatType deltaValue;


				// Modify the pitch
				deltaValue = 1.0f;
				st1.pitchAngle = pitch + deltaValue;
				// transMatrix.updateStatus(st1,st2,t);
				expectResult =
						(pitch + deltaValue)
						+ pitchRate * t
						;
				if (expectResult < -90.0f) {
					expectResult = -180.0f - expectResult;
				} else if (expectResult > 90.0f) {
					expectResult = 180.0f - expectResult;
				}
				resultDelta = deltaValue *
						transMatrix.getTransitionMatrix()
						.coeff(GliderVarioStatus::STATUS_IND_PITCH,GliderVarioStatus::STATUS_IND_PITCH);

				FloatType deltaResult;
				deltaResult = orgResult + resultDelta;
				if (deltaResult < -90.0f) {
					deltaResult = -180.0f - deltaResult;
				} else if (deltaResult > 90.0f) {
					deltaResult = 180.0f - deltaResult;
				}

				EXPECT_NEAR (expectResult,deltaResult,0.00001f) << " Pitch delta = " << deltaValue
						<< " pitch = " << pitch << " pitch rate = " << pitchRate << " t = " << t
						<< " resultDelta = " << resultDelta << " orgResult = " << orgResult
						<< " st2.pitchAngle = " << st2.pitchAngle;
				st1.pitchAngle = pitch;

				// Modify the pitch rate
				deltaValue = 1.0f;
				st1.pitchRateY = pitchRate + deltaValue;
				// transMatrix.updateStatus(st1,st2,t);
				expectResult =
						pitch
						+ (pitchRate + deltaValue) * t
						;
				if (expectResult < -90.0f) {
					expectResult = -180.0f - expectResult;
				} else if (expectResult > 90.0f) {
					expectResult = 180.0f - expectResult;
				}
				resultDelta = deltaValue *
						transMatrix.getTransitionMatrix()
						.coeff(GliderVarioStatus::STATUS_IND_PITCH,GliderVarioStatus::STATUS_IND_ROTATION_Y);
				deltaResult = orgResult + resultDelta;
				if (deltaResult < -90.0f) {
					deltaResult = -180.0f - deltaResult;
				} else if (deltaResult > 90.0f) {
					deltaResult = 180.0f - deltaResult;
				}

				EXPECT_NEAR (expectResult,deltaResult,0.00001f) << " pitchRate delta = " << deltaValue
						<< " pitch = " << pitch << " pitch rate = " << pitchRate << " t = " << t;
				st1.pitchRateY = pitchRate;
			}
		}
	}
>>>>>>> aae63d01

}


TEST_F(TransitionMatrixTest, Roll) {

<<<<<<< HEAD
    // Test the result for a given combination of input values
    // and a number of time differences
    // input values are: Roll angle, roll rate around the x axis
    for (FloatType t = 0.01f; t<=1.3f; t+=0.23f  ) {
        for (FloatType roll = -180.0f; roll <= 180.0f; roll += 23.33f) {
            for (FloatType rollRate = -20.0f ; rollRate <= 20.0f; rollRate += 6.67f) {
                st1.rollAngle = roll;
                st1.rollRateX = rollRate;

                transMatrix.updateStatus(st1,st2,t);

                FloatType expectResult =
                        roll
                        + rollRate * t
                        ;

                // For derivates test I need the raw result without normalization.
                FloatType orgResult = expectResult;

                if (expectResult < -180.0f) {
                    expectResult += 360.0f;
                } else if (expectResult > 180.0f) {
                    expectResult -= 360.0f;
                }

                EXPECT_NEAR (st2.rollAngle,expectResult,fabs(expectResult*0.00001f)) <<
                        " at roll = " << roll << " rollRate = " << rollRate <<
                        " time = " << t;

                // Test the coefficients in the matrix as derivatives.
                FloatType resultDelta;
                FloatType deltaValue;


                // Modify the roll
                deltaValue = 1.0f;
                st1.rollAngle = roll + deltaValue;
                transMatrix.updateStatus(st1,st2,t);
                expectResult =
                        (roll + deltaValue)
                        + rollRate * t
                        ;
                if (expectResult < -180.0f) {
                    expectResult += 360.0f;
                } else if (expectResult > 180.0f) {
                    expectResult -= 360.0f;
                }
                resultDelta = deltaValue *
                        transMatrix.getTransitionMatrix()
                        .coeff(GliderVarioStatus::STATUS_IND_ROLL,GliderVarioStatus::STATUS_IND_ROLL);
                FloatType deltaResult;
                deltaResult = orgResult + resultDelta;
                if (deltaResult < -180.0f) {
                    deltaResult += 360.0f;
                } else if (deltaResult > 180.0f) {
                    deltaResult -= 360.0f;
                }

                EXPECT_NEAR (expectResult,deltaResult,fabs(expectResult*0.00001f)) << " Roll delta = " << deltaValue;
                st1.rollAngle = roll;

                // Modify the roll rate
                deltaValue = 1.0f;
                st1.rollRateX = rollRate + deltaValue;
                transMatrix.updateStatus(st1,st2,t);
                expectResult =
                        roll
                        + (rollRate + deltaValue) * t
                        ;
                if (expectResult < -180.0f) {
                    expectResult += 360.0f;
                } else if (expectResult > 180.0f) {
                    expectResult -= 360.0f;
                }
                resultDelta = deltaValue *
                        transMatrix.getTransitionMatrix()
                        .coeff(GliderVarioStatus::STATUS_IND_ROLL,GliderVarioStatus::STATUS_IND_ROTATION_X);
                deltaResult = orgResult + resultDelta;
                if (deltaResult < -180.0f) {
                    deltaResult += 360.0f;
                } else if (deltaResult > 180.0f) {
                    deltaResult -= 360.0f;
                }

                EXPECT_NEAR (expectResult,deltaResult,fabs(expectResult*0.00001f)) << " Roll rate delta = " << deltaValue;
                st1.rollRateX = rollRate;
            }
        }
    }
=======
	// Test the result for a given combination of input values
	// and a number of time differences
	// input values are: Roll angle, roll rate around the x axis
	for (FloatType t = 0.01f; t<=1.3f; t+=0.23f  ) {
		for (FloatType roll = -180.0f; roll <= 180.0f; roll += 23.33f) {
			for (FloatType rollRate = -20.0f ; rollRate <= 20.0f; rollRate += 6.67f) {
				st1.rollAngle = roll;
				st1.rollRateX = rollRate;

				transMatrix.updateStatus(st1,st2,t);

				FloatType expectResult =
						roll
						+ rollRate * t
						;

				// For derivates test I need the raw result without normalization.
				FloatType orgResult = expectResult;

				if (expectResult < -180.0f) {
					expectResult += 360.0f;
				} else if (expectResult > 180.0f) {
					expectResult -= 360.0f;
				}

				EXPECT_NEAR (st2.rollAngle,expectResult,fabs(expectResult*0.00001f)) <<
						" at roll = " << roll << " rollRate = " << rollRate <<
						" time = " << t;

				// Test the coefficients in the matrix as derivatives.
				FloatType resultDelta;
				FloatType deltaValue;


				// Modify the roll
				deltaValue = 1.0f;
				st1.rollAngle = roll + deltaValue;
				// transMatrix.updateStatus(st1,st2,t);
				expectResult =
						(roll + deltaValue)
						+ rollRate * t
						;
				if (expectResult < -180.0f) {
					expectResult += 360.0f;
				} else if (expectResult > 180.0f) {
					expectResult -= 360.0f;
				}
				resultDelta = deltaValue *
						transMatrix.getTransitionMatrix()
						.coeff(GliderVarioStatus::STATUS_IND_ROLL,GliderVarioStatus::STATUS_IND_ROLL);
				FloatType deltaResult;
				deltaResult = orgResult + resultDelta;
				if (deltaResult < -180.0f) {
					deltaResult += 360.0f;
				} else if (deltaResult > 180.0f) {
					deltaResult -= 360.0f;
				}

				EXPECT_NEAR (expectResult,deltaResult,fabs(expectResult*0.00001f)) << " Roll delta = " << deltaValue;
				st1.rollAngle = roll;

				// Modify the roll rate
				deltaValue = 1.0f;
				st1.rollRateX = rollRate + deltaValue;
				// transMatrix.updateStatus(st1,st2,t);
				expectResult =
						roll
						+ (rollRate + deltaValue) * t
						;
				if (expectResult < -180.0f) {
					expectResult += 360.0f;
				} else if (expectResult > 180.0f) {
					expectResult -= 360.0f;
				}
				resultDelta = deltaValue *
						transMatrix.getTransitionMatrix()
						.coeff(GliderVarioStatus::STATUS_IND_ROLL,GliderVarioStatus::STATUS_IND_ROTATION_X);
				deltaResult = orgResult + resultDelta;
				if (deltaResult < -180.0f) {
					deltaResult += 360.0f;
				} else if (deltaResult > 180.0f) {
					deltaResult -= 360.0f;
				}

				EXPECT_NEAR (expectResult,deltaResult,fabs(expectResult*0.00001f)) << " Roll rate delta = " << deltaValue;
				st1.rollRateX = rollRate;
			}
		}
	}
>>>>>>> aae63d01
}

TEST_F(TransitionMatrixTest, Heading) {

<<<<<<< HEAD
    // Test the result for a given combination of input values
    // and a number of time differences
    // input values are: Heading, yaw rate around the z axis
    for (FloatType t = 0.01f; t<=1.3f; t+=0.23f  ) {
        for (FloatType heading = 0.0f; heading <= 360.0f; heading += 32.33f) {
            for (FloatType yawRate = -20.0f ; yawRate <= 20.0f; yawRate += 6.67f) {
                st1.heading = heading;
                st1.yawRateZ = yawRate;

                transMatrix.updateStatus(st1,st2,t);

                FloatType expectResult =
                        heading
                        + yawRate * t
                        ;
                // For derivates test I need the raw result without normalization.
                FloatType orgResult = expectResult;

                if (expectResult < 0.0f) {
                    expectResult += 360.0f;
                } else if (expectResult > 360.0f) {
                    expectResult -= 360.0f;
                }

                EXPECT_NEAR (st2.heading,expectResult,fabs(expectResult*0.00001f)) <<
                        " at heading = " << heading << " yawRate = " << yawRate <<
                        " time = " << t;

                // Test the coefficients in the matrix as derivatives.
                FloatType resultDelta;
                FloatType deltaValue;


                // Modify the roll
                deltaValue = 1.0f;
                st1.heading = heading + deltaValue;
                transMatrix.updateStatus(st1,st2,t);
                expectResult =
                        (heading + deltaValue)
                        + yawRate * t
                        ;
                if (expectResult < 0.0f) {
                    expectResult += 360.0f;
                } else if (expectResult > 360.0f) {
                    expectResult -= 360.0f;
                }
                resultDelta = deltaValue *
                        transMatrix.getTransitionMatrix()
                        .coeff(GliderVarioStatus::STATUS_IND_HEADING,GliderVarioStatus::STATUS_IND_HEADING);
                FloatType deltaResult;
                deltaResult = orgResult + resultDelta;
                if (deltaResult < 0.0f) {
                    deltaResult += 360.0f;
                } else if (deltaResult > 360.0f) {
                    deltaResult -= 360.0f;
                }

                EXPECT_NEAR (expectResult,deltaResult,fabs(expectResult*0.00001f)) << " Heading delta = " << deltaValue
                        << " Heading = " << heading << " yawRate = " << yawRate << " time = " << t;
                st1.heading = heading;

                // Modify the roll rate
                deltaValue = 1.0f;
                st1.yawRateZ = yawRate + deltaValue;
                transMatrix.updateStatus(st1,st2,t);
                expectResult =
                        heading
                        + (yawRate + deltaValue) * t
                        ;
                if (expectResult < 0.0f) {
                    expectResult += 360.0f;
                } else if (expectResult > 360.0f) {
                    expectResult -= 360.0f;
                }
                resultDelta = deltaValue *
                        transMatrix.getTransitionMatrix()
                        .coeff(GliderVarioStatus::STATUS_IND_HEADING,GliderVarioStatus::STATUS_IND_ROTATION_Z);
                deltaResult = orgResult + resultDelta;
                if (deltaResult < 0.0f) {
                    deltaResult += 360.0f;
                } else if (deltaResult > 360.0f) {
                    deltaResult -= 360.0f;
                }

                EXPECT_NEAR (expectResult,deltaResult,fabs(expectResult*0.00001f)) << " Yaw rate delta = " << deltaValue
                        << " Heading = " << heading << " heading = " << yawRate << " time = " << t;
                st1.yawRateZ = yawRate;
            }
        }
    }
=======
	// Test the result for a given combination of input values
	// and a number of time differences
	// input values are: Heading, yaw rate around the z axis
	for (FloatType t = 0.01f; t<=1.3f; t+=0.23f  ) {
		for (FloatType heading = 0.0f; heading <= 360.0f; heading += 32.33f) {
			for (FloatType yawRate = -20.0f ; yawRate <= 20.0f; yawRate += 6.67f) {
				st1.heading = heading;
				st1.yawRateZ = yawRate;

				transMatrix.updateStatus(st1,st2,t);

				FloatType expectResult =
						heading
						+ yawRate * t
						;
				// For derivates test I need the raw result without normalization.
				FloatType orgResult = expectResult;

				if (expectResult < 0.0f) {
					expectResult += 360.0f;
				} else if (expectResult > 360.0f) {
					expectResult -= 360.0f;
				}

				EXPECT_NEAR (st2.heading,expectResult,fabs(expectResult*0.00001f)) <<
						" at heading = " << heading << " yawRate = " << yawRate <<
						" time = " << t;

				// Test the coefficients in the matrix as derivatives.
				FloatType resultDelta;
				FloatType deltaValue;


				// Modify the heading
				deltaValue = 1.0f;
				st1.heading = heading + deltaValue;
				// transMatrix.updateStatus(st1,st2,t);
				expectResult =
						(heading + deltaValue)
						+ yawRate * t
						;
				if (expectResult < 0.0f) {
					expectResult += 360.0f;
				} else if (expectResult > 360.0f) {
					expectResult -= 360.0f;
				}
				resultDelta = deltaValue *
						transMatrix.getTransitionMatrix()
						.coeff(GliderVarioStatus::STATUS_IND_HEADING,GliderVarioStatus::STATUS_IND_HEADING);
				FloatType deltaResult;
				deltaResult = orgResult + resultDelta;
				if (deltaResult < 0.0f) {
					deltaResult += 360.0f;
				} else if (deltaResult > 360.0f) {
					deltaResult -= 360.0f;
				}

				EXPECT_NEAR (expectResult,deltaResult,fabs(expectResult*0.00001f)) << " Heading delta = " << deltaValue
						<< " Heading = " << heading << " yawRate = " << yawRate << " time = " << t;
				st1.heading = heading;

				// Modify the yaw rate
				deltaValue = 1.0f;
				st1.yawRateZ = yawRate + deltaValue;
				// transMatrix.updateStatus(st1,st2,t);
				expectResult =
						heading
						+ (yawRate + deltaValue) * t
						;
				if (expectResult < 0.0f) {
					expectResult += 360.0f;
				} else if (expectResult > 360.0f) {
					expectResult -= 360.0f;
				}
				resultDelta = deltaValue *
						transMatrix.getTransitionMatrix()
						.coeff(GliderVarioStatus::STATUS_IND_HEADING,GliderVarioStatus::STATUS_IND_ROTATION_Z);
				deltaResult = orgResult + resultDelta;
				if (deltaResult < 0.0f) {
					deltaResult += 360.0f;
				} else if (deltaResult > 360.0f) {
					deltaResult -= 360.0f;
				}

				EXPECT_NEAR (expectResult,deltaResult,fabs(expectResult*0.00001f)) << " Yaw rate delta = " << deltaValue
						<< " Heading = " << heading << " heading = " << yawRate << " time = " << t;
				st1.yawRateZ = yawRate;
			}
		}
	}
>>>>>>> aae63d01

}

TEST_F(TransitionMatrixTest, GroundSpeedNorth) {

	// Test the result for a given combination of input values
	// and a number of time differences
	// input values are: Heading, yaw rate around the z axis
	for (FloatType t = 0.01f; t<=1.3f; t+=0.34f  ) {
		for (FloatType heading = 10.0f; heading <= 350.0f; heading += 52.33f) {
			for (FloatType trueAirSpeed = 0.0f ; trueAirSpeed <= 50.0f; trueAirSpeed += 8.67f) {
				for (FloatType accelHeading = 0.0f; accelHeading <= 2.0f; accelHeading += 0.67f) {
					for (FloatType windSpeedN = -10.0f; windSpeedN <= 12.0f; windSpeedN += 4.69f) {

						st1.heading = heading;
						st1.trueAirSpeed = trueAirSpeed;
						st1.accelHeading = accelHeading;
						st1.windSpeedNorth = windSpeedN;

						transMatrix.updateStatus(st1,st2,t);

						FloatType expectResult =
								FastMath::fastCos(heading) * (trueAirSpeed + accelHeading*t)
								+ windSpeedN
								;

						EXPECT_NEAR (st2.groundSpeedNorth,expectResult,0.00001f) <<
								" at heading   = " << heading <<
								" trueAirSpeed = " << trueAirSpeed <<
								" accelHeading = " << accelHeading <<
								" windSpeedN   = " << windSpeedN <<
								" time = " << t;

						// Test the coefficients in the matrix as derivatives.
						FloatType orgResult = expectResult;
						FloatType resultDelta;
						FloatType deltaResult;
						FloatType deltaValue;


						// Modify the heading
						deltaValue = 1.0f;
						st1.heading = heading + deltaValue;
						// transMatrix.updateStatus(st1,st2,t);
						expectResult =
								FastMath::fastCos(heading + deltaValue) * (trueAirSpeed + accelHeading*t)
								+ windSpeedN
								;

						resultDelta = deltaValue *
								transMatrix.getTransitionMatrix()
								.coeff(GliderVarioStatus::STATUS_IND_SPEED_GROUND_N,GliderVarioStatus::STATUS_IND_HEADING);
						deltaResult = orgResult + resultDelta;


						// Well, we are entering non-linear territory. The accuracy goes pretty much down the drain here.
						EXPECT_NEAR (expectResult,deltaResult,0.007f) << " Heading delta = " << deltaValue <<
								" at heading   = " << heading <<
								" trueAirSpeed = " << trueAirSpeed <<
								" accelHeading = " << accelHeading <<
								" windSpeedN   = " << windSpeedN <<
								" time = " << t
								<< std::endl <<
								"   resultDelta = " << resultDelta <<
								" Coefficient = " << transMatrix.getTransitionMatrix()
								.coeff(GliderVarioStatus::STATUS_IND_SPEED_GROUND_N,GliderVarioStatus::STATUS_IND_HEADING) <<
								" expected coefficient = " << FastMath::degToRad*(-FastMath::fastSin(heading)*(trueAirSpeed + accelHeading*t));

						st1.heading = heading;

						// Modify the TAS
						deltaValue = 1.0f;
						st1.trueAirSpeed = trueAirSpeed + deltaValue;
						// transMatrix.updateStatus(st1,st2,t);
						expectResult =
								FastMath::fastCos(heading ) * ((trueAirSpeed+ deltaValue) + accelHeading*t)
								+ windSpeedN
								;

						resultDelta = deltaValue *
								transMatrix.getTransitionMatrix()
								.coeff(GliderVarioStatus::STATUS_IND_SPEED_GROUND_N,GliderVarioStatus::STATUS_IND_TAS);
						deltaResult = orgResult + resultDelta;

						EXPECT_NEAR (expectResult,deltaResult,0.00001f) << " TAS delta = " << deltaValue <<
								" at heading   = " << heading <<
								" trueAirSpeed = " << trueAirSpeed <<
								" accelHeading = " << accelHeading <<
								" windSpeedN   = " << windSpeedN <<
								" time = " << t;
						st1.trueAirSpeed = trueAirSpeed;

						// Modify the acceleration
						deltaValue = 1.0f;
						st1.accelHeading = accelHeading + deltaValue;
						// transMatrix.updateStatus(st1,st2,t);
						expectResult =
								FastMath::fastCos(heading) * (trueAirSpeed + (accelHeading + deltaValue)*t)
								+ windSpeedN
								;

						resultDelta = deltaValue *
								transMatrix.getTransitionMatrix()
								.coeff(GliderVarioStatus::STATUS_IND_SPEED_GROUND_N,GliderVarioStatus::STATUS_IND_ACC_HEADING);
						deltaResult = orgResult + resultDelta;

						EXPECT_NEAR (expectResult,deltaResult,0.00001f) << " aceleration delta = " << deltaValue <<
								" at heading   = " << heading <<
								" trueAirSpeed = " << trueAirSpeed <<
								" accelHeading = " << accelHeading <<
								" windSpeedN   = " << windSpeedN <<
								" time = " << t;
						st1.accelHeading = accelHeading;

						// Modify the Northern wind component
						deltaValue = 1.0f;
						st1.windSpeedNorth = windSpeedN + deltaValue;
						// transMatrix.updateStatus(st1,st2,t);
						expectResult =
								FastMath::fastCos(heading) * (trueAirSpeed + accelHeading*t)
								+ (windSpeedN + deltaValue)
								;

						resultDelta = deltaValue *
								transMatrix.getTransitionMatrix()
								.coeff(GliderVarioStatus::STATUS_IND_SPEED_GROUND_N,GliderVarioStatus::STATUS_IND_WIND_SPEED_N);
						deltaResult = orgResult + resultDelta;

						EXPECT_NEAR (expectResult,deltaResult,0.00001f) << " windSpeedN delta = " << deltaValue <<
								" at heading   = " << heading <<
								" trueAirSpeed = " << trueAirSpeed <<
								" accelHeading = " << accelHeading <<
								" windSpeedN   = " << windSpeedN <<
								" time = " << t;
						st1.windSpeedNorth = windSpeedN;

					}

				}
			}
		}
	}

}

TEST_F(TransitionMatrixTest, GroundSpeedEast) {

	// Test the result for a given combination of input values
	// and a number of time differences
	// input values are: Heading, yaw rate around the z axis
	for (FloatType t = 0.01f; t<=1.3f; t+=0.34f  ) {
		for (FloatType heading = 10.0f; heading <= 350.0f; heading += 52.33f) {
			for (FloatType trueAirSpeed = 0.0f ; trueAirSpeed <= 50.0f; trueAirSpeed += 8.67f) {
				for (FloatType accelHeading = 0.0f; accelHeading <= 2.0f; accelHeading += 0.67f) {
					for (FloatType windSpeedE = -10.0f; windSpeedE <= 12.0f; windSpeedE += 4.69f) {

						st1.heading = heading;
						st1.trueAirSpeed = trueAirSpeed;
						st1.accelHeading = accelHeading;
						st1.windSpeedEast = windSpeedE;

						transMatrix.updateStatus(st1,st2,t);

						FloatType expectResult =
								FastMath::fastSin(heading) * (trueAirSpeed + accelHeading*t)
								+ windSpeedE
								;

						EXPECT_NEAR (st2.groundSpeedEast,expectResult,0.00001f) <<
								" at heading   = " << heading <<
								" trueAirSpeed = " << trueAirSpeed <<
								" accelHeading = " << accelHeading <<
								" windSpeedE   = " << windSpeedE <<
								" time = " << t;

						// Test the coefficients in the matrix as derivatives.
						FloatType orgResult = expectResult;
						FloatType resultDelta;
						FloatType deltaResult;
						FloatType deltaValue;


						// Modify the heading
						deltaValue = 1.0f;
						st1.heading = heading + deltaValue;
						// transMatrix.updateStatus(st1,st2,t);
						expectResult =
								FastMath::fastSin(heading + deltaValue) * (trueAirSpeed + accelHeading*t)
								+ windSpeedE
								;

						resultDelta = deltaValue *
								transMatrix.getTransitionMatrix()
								.coeff(GliderVarioStatus::STATUS_IND_SPEED_GROUND_E,GliderVarioStatus::STATUS_IND_HEADING);
						deltaResult = orgResult + resultDelta;


						// Well, we are entering non-linear territory. The accuracy goes pretty much down the drain here.
						EXPECT_NEAR (expectResult,deltaResult,0.007f) << " Heading delta = " << deltaValue <<
								" at heading   = " << heading <<
								" trueAirSpeed = " << trueAirSpeed <<
								" accelHeading = " << accelHeading <<
								" windSpeedE   = " << windSpeedE <<
								" time = " << t
								<< std::endl <<
								"   resultDelta = " << resultDelta <<
								" Coefficient = " << transMatrix.getTransitionMatrix()
								.coeff(GliderVarioStatus::STATUS_IND_SPEED_GROUND_E,GliderVarioStatus::STATUS_IND_HEADING) <<
								" expected coefficient = " << FastMath::degToRad*(-FastMath::fastSin(heading)*(trueAirSpeed + accelHeading*t));

						st1.heading = heading;

						// Modify the TAS
						deltaValue = 1.0f;
						st1.trueAirSpeed = trueAirSpeed + deltaValue;
						// transMatrix.updateStatus(st1,st2,t);
						expectResult =
								FastMath::fastSin(heading ) * ((trueAirSpeed+ deltaValue) + accelHeading*t)
								+ windSpeedE
								;

						resultDelta = deltaValue *
								transMatrix.getTransitionMatrix()
								.coeff(GliderVarioStatus::STATUS_IND_SPEED_GROUND_E,GliderVarioStatus::STATUS_IND_TAS);
						deltaResult = orgResult + resultDelta;

						EXPECT_NEAR (expectResult,deltaResult,0.00001f) << " TAS delta = " << deltaValue <<
								" at heading   = " << heading <<
								" trueAirSpeed = " << trueAirSpeed <<
								" accelHeading = " << accelHeading <<
								" windSpeedE   = " << windSpeedE <<
								" time = " << t;
						st1.trueAirSpeed = trueAirSpeed;

						// Modify the acceleration
						deltaValue = 1.0f;
						st1.accelHeading = accelHeading + deltaValue;
						// transMatrix.updateStatus(st1,st2,t);
						expectResult =
								FastMath::fastSin(heading) * (trueAirSpeed + (accelHeading + deltaValue)*t)
								+ windSpeedE
								;

						resultDelta = deltaValue *
								transMatrix.getTransitionMatrix()
								.coeff(GliderVarioStatus::STATUS_IND_SPEED_GROUND_E,GliderVarioStatus::STATUS_IND_ACC_HEADING);
						deltaResult = orgResult + resultDelta;

						EXPECT_NEAR (expectResult,deltaResult,0.00001f) << " aceleration delta = " << deltaValue <<
								" at heading   = " << heading <<
								" trueAirSpeed = " << trueAirSpeed <<
								" accelHeading = " << accelHeading <<
								" windSpeedE   = " << windSpeedE <<
								" time = " << t;
						st1.accelHeading = accelHeading;

						// Modify the Eastern wind component
						deltaValue = 1.0f;
						st1.windSpeedEast = windSpeedE + deltaValue;
						// transMatrix.updateStatus(st1,st2,t);
						expectResult =
								FastMath::fastSin(heading) * (trueAirSpeed + accelHeading*t)
								+ (windSpeedE + deltaValue)
								;

						resultDelta = deltaValue *
								transMatrix.getTransitionMatrix()
								.coeff(GliderVarioStatus::STATUS_IND_SPEED_GROUND_E,GliderVarioStatus::STATUS_IND_WIND_SPEED_E);
						deltaResult = orgResult + resultDelta;

						EXPECT_NEAR (expectResult,deltaResult,0.00001f) << " windSpeedN delta = " << deltaValue <<
								" at heading   = " << heading <<
								" trueAirSpeed = " << trueAirSpeed <<
								" accelHeading = " << accelHeading <<
								" windSpeedE   = " << windSpeedE <<
								" time = " << t;
						st1.windSpeedEast = windSpeedE;

					}

				}
			}
		}
	}

}<|MERGE_RESOLUTION|>--- conflicted
+++ resolved
@@ -65,120 +65,6 @@
 
 TEST_F(TransitionMatrixTest, Latitude) {
 
-<<<<<<< HEAD
-    // Test the result for a given combination of input values
-    // and a number of time differences
-    // input values are: Latitude, ground speed North, lineal acceleration, heading
-    for (FloatType t = 0.01f; t<=1.3f; t+=0.23f  ) {
-        for (FloatType lat = 45.0f ; lat <= 65.0f; lat += 5.33f) {
-            for (FloatType speedGroundN = 0.0f; speedGroundN <= 80.0f; speedGroundN += 6.77f) {
-                for (FloatType accel = -0.5f ; accel <= 0.5f; accel += 0.193f) {
-                    for (FloatType heading = 0.0f ; heading < 360.0f; heading += 23.3f){
-                        st1.latitude = lat * 3600.0f;
-                        st1.groundSpeedNorth = speedGroundN;
-                        st1.accelHeading = accel;
-                        st1.heading = heading;
-
-                        transMatrix.updateStatus(st1,st2,t);
-
-                        FloatType arcSecPerM = 3600.0 / 111132.0;
-                        FloatType expectResult =
-                                lat * 3600.0f
-                                + arcSecPerM * t*speedGroundN
-                                + arcSecPerM * FastMath::fastCos(heading) * accel *t*t/2
-                                ;
-
-                        EXPECT_NEAR (st2.latitude,expectResult,fabs(expectResult*0.000001f)) <<
-                                " at Latitude = " << lat << " groundSpeedN = " << speedGroundN << " acceleration = " << accel <<
-                                " heading = " << heading << " time = " << t;
-
-                        // Test the coefficients in the matrix as derivatives.
-                        FloatType orgResult = expectResult;
-                        FloatType resultDelta;
-                        FloatType deltaValue;
-
-
-                        // Modify the latitude
-                        deltaValue = 10.0f;
-                        st1.latitude = lat * 3600.0f + deltaValue;
-                        transMatrix.updateStatus(st1,st2,t);
-                        expectResult =
-                                (lat * 3600.0f + deltaValue)
-                                + arcSecPerM * t*speedGroundN
-                                + arcSecPerM * FastMath::fastCos(heading) * accel *t*t/2
-                                ;
-                        resultDelta = deltaValue *
-                                transMatrix.getTransitionMatrix()
-                                .coeff(GliderVarioStatus::STATUS_IND_LATITUDE,GliderVarioStatus::STATUS_IND_LATITUDE);
-
-                        EXPECT_NEAR (expectResult,orgResult + resultDelta,fabs(expectResult*0.000001f)) << " Latitude delta = " << deltaValue;
-                        st1.latitude = lat * 3600.0f;
-
-                        // Modify groundSpeedN
-                        deltaValue = 1.0f;
-                        st1.groundSpeedNorth = speedGroundN + deltaValue;
-                        transMatrix.updateStatus(st1,st2,t);
-                        expectResult =
-                                lat * 3600.0f
-                                + arcSecPerM * t* (speedGroundN + deltaValue)
-                                + arcSecPerM * FastMath::fastCos(heading) * accel *t*t/2
-                                ;
-                        resultDelta = deltaValue *
-                                transMatrix.getTransitionMatrix()
-                                .coeff(GliderVarioStatus::STATUS_IND_LATITUDE,GliderVarioStatus::STATUS_IND_SPEED_GROUND_N);
-
-                        EXPECT_NEAR (expectResult,orgResult + resultDelta,fabs(expectResult*0.000001f)) <<
-                                " groundSpeedN delta = " << deltaValue <<
-                                " resultDelta = " << resultDelta;
-                        st1.groundSpeedNorth = speedGroundN;
-
-                        // Modify the acceleration
-                        deltaValue = 1.0f;
-                        st1.accelHeading = accel + deltaValue;
-                        transMatrix.updateStatus(st1,st2,t);
-                        expectResult =
-                                lat * 3600.0f
-                                + arcSecPerM * t* speedGroundN
-                                + arcSecPerM * FastMath::fastCos(heading) * (accel + deltaValue) *t*t/2
-                                ;
-                        resultDelta = deltaValue *
-                                transMatrix.getTransitionMatrix()
-                                .coeff(GliderVarioStatus::STATUS_IND_LATITUDE,GliderVarioStatus::STATUS_IND_ACC_HEADING);
-
-                        EXPECT_NEAR (expectResult,orgResult + resultDelta,fabs(expectResult*0.000001f)) <<
-                                " accelHeading delta = " << deltaValue <<
-                                " resultDelta = " << resultDelta;
-                        st1.accelHeading = accel;
-
-                        // Modify the heading
-                        deltaValue = 1.0f;
-                        st1.heading = heading + deltaValue;
-                        transMatrix.updateStatus(st1,st2,t);
-                        expectResult =
-                                lat * 3600.0f
-                                + arcSecPerM * t*speedGroundN
-                                + arcSecPerM * FastMath::fastCos(heading + deltaValue) * accel *t*t/2
-                                ;
-                        resultDelta = deltaValue *
-                                transMatrix.getTransitionMatrix()
-                                .coeff(GliderVarioStatus::STATUS_IND_LATITUDE,GliderVarioStatus::STATUS_IND_HEADING);
-
-                        EXPECT_NEAR (expectResult,orgResult + resultDelta,fabs(expectResult*0.000001f)) <<
-                                " heading delta = " << deltaValue <<
-                                " resultDelta = " << resultDelta <<
-                                " heading = " << st1.heading <<
-                                " acceleration = " << st1.accelHeading <<
-                                " time = " << t <<
-                                " Coefficient = " << transMatrix.getTransitionMatrix()
-                                .coeff(GliderVarioStatus::STATUS_IND_LATITUDE,GliderVarioStatus::STATUS_IND_HEADING);
-                        st1.heading = heading;
-
-                    }
-                }
-            }
-        }
-    }
-=======
 	// Test the result for a given combination of input values
 	// and a number of time differences
 	// input values are: Latitude, ground speed North, lineal acceleration, heading
@@ -291,130 +177,12 @@
 			}
 		}
 	}
->>>>>>> aae63d01
 
 
 }
 
 TEST_F(TransitionMatrixTest, Longitude) {
 
-<<<<<<< HEAD
-    // Test the result for a given combination of input values
-    // and a number of time differences
-    // input values are: latitude, longitude, ground speed East, lineal acceleation, heading
-    for (FloatType t = 0.01f; t<=1.3f; t+=0.23f  ) {
-        for (FloatType latitude = 45.0f ; latitude <= 69.0f; latitude += 10.33f) {
-            for (FloatType lon = 0.1f ; lon <= 0.9f; lon += 0.183f) {
-                for (FloatType speedGroundE = 0.0f; speedGroundE <= 80.0f; speedGroundE += 6.77f) {
-                    for (FloatType accel = -0.5f ; accel <= 0.5f; accel += 0.193f) {
-                        for (FloatType heading = 0.0f ; heading < 360.0f; heading += 23.3f){
-                            st1.latitude = latitude * 3600.0f;
-                            st1.longitude = lon * 3600.0f;
-                            st1.groundSpeedEast = speedGroundE;
-                            st1.accelHeading = accel;
-                            st1.heading = heading;
-
-                            transMatrix.updateStatus(st1,st2,t);
-
-                            FloatType arcSecPerM = 3600.0 / 111132.0 / FastMath::fastCos(latitude);
-                            FloatType expectResult =
-                                    lon * 3600.0f
-                                    + arcSecPerM * t*speedGroundE
-                                    + arcSecPerM * FastMath::fastSin(heading) * accel *t*t/2
-                                    ;
-
-                            EXPECT_NEAR (st2.longitude,expectResult,fabs(expectResult*0.000001f)) <<
-                                    " at Latitude = " << lon << " groundSpeedE = " << speedGroundE << " acceleration = " << accel <<
-                                    " heading = " << heading << " time = " << t;
-
-                            // Test the coefficients in the matrix as derivatives.
-                            FloatType orgResult = expectResult;
-                            FloatType resultDelta;
-                            FloatType deltaValue;
-
-
-                            // Modify the longitude
-                            deltaValue = 10.0f;
-                            st1.longitude = lon * 3600.0f + deltaValue;
-                            transMatrix.updateStatus(st1,st2,t);
-                            expectResult =
-                                    (lon * 3600.0f + deltaValue)
-                                    + arcSecPerM * t*speedGroundE
-                                    + arcSecPerM * FastMath::fastSin(heading) * accel *t*t/2
-                                    ;
-                            resultDelta = deltaValue *
-                                    transMatrix.getTransitionMatrix()
-                                    .coeff(GliderVarioStatus::STATUS_IND_LONGITUDE,GliderVarioStatus::STATUS_IND_LONGITUDE);
-
-                            EXPECT_NEAR (expectResult,orgResult + resultDelta,fabs(expectResult*0.000001f)) << " Latitude delta = " << deltaValue;
-                            st1.longitude = lon * 3600.0f;
-
-                            // Modify groundSpeedE
-                            deltaValue = 1.0f;
-                            st1.groundSpeedEast = speedGroundE + deltaValue;
-                            transMatrix.updateStatus(st1,st2,t);
-                            expectResult =
-                                    lon * 3600.0f
-                                    + arcSecPerM * t* (speedGroundE + deltaValue)
-                                    + arcSecPerM * FastMath::fastSin(heading) * accel *t*t/2
-                                    ;
-                            resultDelta = deltaValue *
-                                    transMatrix.getTransitionMatrix()
-                                    .coeff(GliderVarioStatus::STATUS_IND_LONGITUDE,GliderVarioStatus::STATUS_IND_SPEED_GROUND_E);
-
-                            EXPECT_NEAR (expectResult,orgResult + resultDelta,fabs(expectResult*0.000001f)) <<
-                                    " groundSpeedE delta = " << deltaValue <<
-                                    " resultDelta = " << resultDelta;
-                            st1.groundSpeedEast = speedGroundE;
-
-                            // Modify the acceleration
-                            deltaValue = 1.0f;
-                            st1.accelHeading = accel + deltaValue;
-                            transMatrix.updateStatus(st1,st2,t);
-                            expectResult =
-                                    lon * 3600.0f
-                                    + arcSecPerM * t* speedGroundE
-                                    + arcSecPerM * FastMath::fastSin(heading) * (accel + deltaValue) *t*t/2
-                                    ;
-                            resultDelta = deltaValue *
-                                    transMatrix.getTransitionMatrix()
-                                    .coeff(GliderVarioStatus::STATUS_IND_LONGITUDE,GliderVarioStatus::STATUS_IND_ACC_HEADING);
-
-                            EXPECT_NEAR (expectResult,orgResult + resultDelta,fabs(expectResult*0.000001f)) <<
-                                    " accelHeading delta = " << deltaValue <<
-                                    " resultDelta = " << resultDelta;
-                            st1.accelHeading = accel;
-
-                            // Modify the heading
-                            deltaValue = 1.0f;
-                            st1.heading = heading + deltaValue;
-                            transMatrix.updateStatus(st1,st2,t);
-                            expectResult =
-                                    lon * 3600.0f
-                                    + arcSecPerM * t*speedGroundE
-                                    + arcSecPerM * FastMath::fastSin(heading + deltaValue) * accel *t*t/2
-                                    ;
-                            resultDelta = deltaValue *
-                                    transMatrix.getTransitionMatrix()
-                                    .coeff(GliderVarioStatus::STATUS_IND_LONGITUDE,GliderVarioStatus::STATUS_IND_HEADING);
-
-                            EXPECT_NEAR (expectResult,orgResult + resultDelta,fabs(expectResult*0.000001f)) <<
-                                    " heading delta = " << deltaValue <<
-                                    " resultDelta = " << resultDelta <<
-                                    " heading = " << st1.heading <<
-                                    " acceleration = " << st1.accelHeading <<
-                                    " time = " << t <<
-                                    " Coefficient = " << transMatrix.getTransitionMatrix()
-                                    .coeff(GliderVarioStatus::STATUS_IND_LONGITUDE,GliderVarioStatus::STATUS_IND_HEADING);
-                            st1.heading = heading;
-
-                        }
-                    }
-                }
-            }
-        }
-    }
-=======
 	// Test the result for a given combination of input values
 	// and a number of time differences
 	// input values are: latitude, longitude, ground speed East, lineal acceleation, heading
@@ -530,96 +298,12 @@
 			}
 		}
 	}
->>>>>>> aae63d01
 
 
 }
 
 TEST_F(TransitionMatrixTest, AltMSL) {
 
-<<<<<<< HEAD
-    // Test the result for a given combination of input values
-    // and a number of time differences
-    // input values are: altitude MSL, vertical speed, vertical acceleration
-    for (FloatType t = 0.01f; t<=1.3f; t+=0.23f  ) {
-        for (FloatType alt = 20.0; alt < 1000.0; alt += 123.45) {
-            for (FloatType vertSpeed = -3.0f ; vertSpeed <= 3.0f; vertSpeed += 0.83) {
-                for (FloatType vertAcc = -1.0f; vertAcc <= 1.0f; vertAcc += 0.13) {
-                    st1.altMSL = alt;
-                    st1.verticalSpeed = vertSpeed;
-                    st1.accelVertical = vertAcc;
-
-                    transMatrix.updateStatus(st1,st2,t);
-
-                    FloatType expectResult =
-                            alt
-                            - vertSpeed * t
-                            - vertAcc *t*t/2
-                            ;
-
-                    EXPECT_NEAR (st2.altMSL,expectResult,fabs(expectResult*0.000001f)) <<
-                            " at alt = " << alt << " vertSpeed = " << vertSpeed << " vertAcc = " << vertAcc <<
-                            " time = " << t;
-
-                    // Test the coefficients in the matrix as derivatives.
-                    FloatType orgResult = expectResult;
-                    FloatType resultDelta;
-                    FloatType deltaValue;
-
-
-                    // Modify the altitude
-                    deltaValue = 3.33f;
-                    st1.altMSL = alt + deltaValue;
-                    transMatrix.updateStatus(st1,st2,t);
-                    expectResult =
-                            (alt + deltaValue)
-                            - vertSpeed * t
-                            - vertAcc *t*t/2
-                            ;
-                    resultDelta = deltaValue *
-                            transMatrix.getTransitionMatrix()
-                            .coeff(GliderVarioStatus::STATUS_IND_ALT_MSL,GliderVarioStatus::STATUS_IND_ALT_MSL);
-
-                    EXPECT_NEAR (expectResult,orgResult + resultDelta,fabs(expectResult*0.000001f)) << " Altitude delta = " << deltaValue;
-                    st1.altMSL = alt;
-
-                    // Modify the vertical speed
-                    deltaValue = 1.33f;
-                    st1.verticalSpeed = vertSpeed + deltaValue;
-                    transMatrix.updateStatus(st1,st2,t);
-                    expectResult =
-                            alt
-                            - (vertSpeed + deltaValue) * t
-                            - vertAcc *t*t/2
-                            ;
-                    resultDelta = deltaValue *
-                            transMatrix.getTransitionMatrix()
-                            .coeff(GliderVarioStatus::STATUS_IND_ALT_MSL,GliderVarioStatus::STATUS_IND_VERTICAL_SPEED);
-
-                    EXPECT_NEAR (expectResult,orgResult + resultDelta,fabs(expectResult*0.000001f)) << " vertical speed delta = " << deltaValue;
-                    st1.verticalSpeed = vertSpeed;
-
-                    // Modify the vertical acceleration
-                    deltaValue = 0.133f;
-                    st1.accelVertical = vertAcc + deltaValue;
-                    transMatrix.updateStatus(st1,st2,t);
-                    expectResult =
-                            alt
-                            - vertSpeed * t
-                            - (vertAcc + deltaValue) *t*t/2
-                            ;
-                    resultDelta = deltaValue *
-                            transMatrix.getTransitionMatrix()
-                            .coeff(GliderVarioStatus::STATUS_IND_ALT_MSL,GliderVarioStatus::STATUS_IND_ACC_VERTICAL);
-
-                    EXPECT_NEAR (expectResult,orgResult + resultDelta,fabs(expectResult*0.000001f)) << " vertical acceleration delta = " << deltaValue;
-                    st1.accelVertical = vertAcc;
-
-                }
-            }
-        }
-    }
-=======
 	// Test the result for a given combination of input values
 	// and a number of time differences
 	// input values are: altitude MSL, vertical speed, vertical acceleration
@@ -701,109 +385,11 @@
 			}
 		}
 	}
->>>>>>> aae63d01
 }
 
 
 TEST_F(TransitionMatrixTest, Pitch) {
 
-<<<<<<< HEAD
-    // Test the result for a given combination of input values
-    // and a number of time differences
-    // input values are: Pitch angle, pitch rate around the y axis
-    for (FloatType t = 0.01f; t<=1.3f; t+=0.23f  ) {
-        for (FloatType pitch = -90.0f; pitch <= 90.0f; pitch += 13.33f) {
-            for (FloatType pitchRate = -20.0f ; pitchRate <= 20.0f; pitchRate += 6.67f) {
-                st1.pitchAngle = pitch;
-                st1.pitchRateY = pitchRate;
-
-                transMatrix.updateStatus(st1,st2,t);
-
-                FloatType expectResult =
-                        pitch
-                        + pitchRate * t
-                        ;
-
-                // For derivates test I need the raw result without normalization.
-                FloatType orgResult = expectResult;
-
-
-                if (expectResult < -90.0f) {
-                    expectResult = -180.0f - expectResult;
-                } else if (expectResult > 90.0f) {
-                    expectResult = 180.0f - expectResult;
-                }
-
-                EXPECT_NEAR (st2.pitchAngle,expectResult,0.00001f) <<
-                        " at pitch = " << pitch << " pitchRate = " << pitchRate <<
-                        " time = " << t;
-
-                // Test the coefficients in the matrix as derivatives.
-                FloatType resultDelta;
-                FloatType deltaValue;
-
-
-                // Modify the pitch
-                deltaValue = 1.0f;
-                st1.pitchAngle = pitch + deltaValue;
-                transMatrix.updateStatus(st1,st2,t);
-                expectResult =
-                        (pitch + deltaValue)
-                        + pitchRate * t
-                        ;
-                if (expectResult < -90.0f) {
-                    expectResult = -180.0f - expectResult;
-                } else if (expectResult > 90.0f) {
-                    expectResult = 180.0f - expectResult;
-                }
-                resultDelta = deltaValue *
-                        transMatrix.getTransitionMatrix()
-                        .coeff(GliderVarioStatus::STATUS_IND_PITCH,GliderVarioStatus::STATUS_IND_PITCH);
-
-                FloatType deltaResult;
-                deltaResult = orgResult + resultDelta;
-                if (deltaResult < -90.0f) {
-                    deltaResult = -180.0f - deltaResult;
-                } else if (deltaResult > 90.0f) {
-                    deltaResult = 180.0f - deltaResult;
-                }
-
-                EXPECT_NEAR (expectResult,deltaResult,0.00001f) << " Pitch delta = " << deltaValue
-                        << " pitch = " << pitch << " pitch rate = " << pitchRate << " t = " << t
-                        << " resultDelta = " << resultDelta << " orgResult = " << orgResult
-                        << " st2.pitchAngle = " << st2.pitchAngle;
-                st1.pitchAngle = pitch;
-
-                // Modify the pitch rate
-                deltaValue = 1.0f;
-                st1.pitchRateY = pitchRate + deltaValue;
-                transMatrix.updateStatus(st1,st2,t);
-                expectResult =
-                        pitch
-                        + (pitchRate + deltaValue) * t
-                        ;
-                if (expectResult < -90.0f) {
-                    expectResult = -180.0f - expectResult;
-                } else if (expectResult > 90.0f) {
-                    expectResult = 180.0f - expectResult;
-                }
-                resultDelta = deltaValue *
-                        transMatrix.getTransitionMatrix()
-                        .coeff(GliderVarioStatus::STATUS_IND_PITCH,GliderVarioStatus::STATUS_IND_ROTATION_Y);
-                deltaResult = orgResult + resultDelta;
-                if (deltaResult < -90.0f) {
-                    deltaResult = -180.0f - deltaResult;
-                } else if (deltaResult > 90.0f) {
-                    deltaResult = 180.0f - deltaResult;
-                }
-
-                EXPECT_NEAR (expectResult,deltaResult,0.00001f) << " pitchRate delta = " << deltaValue
-                        << " pitch = " << pitch << " pitch rate = " << pitchRate << " t = " << t;
-                st1.pitchRateY = pitchRate;
-            }
-        }
-    }
-=======
 	// Test the result for a given combination of input values
 	// and a number of time differences
 	// input values are: Pitch angle, pitch rate around the y axis
@@ -899,104 +485,12 @@
 			}
 		}
 	}
->>>>>>> aae63d01
 
 }
 
 
 TEST_F(TransitionMatrixTest, Roll) {
 
-<<<<<<< HEAD
-    // Test the result for a given combination of input values
-    // and a number of time differences
-    // input values are: Roll angle, roll rate around the x axis
-    for (FloatType t = 0.01f; t<=1.3f; t+=0.23f  ) {
-        for (FloatType roll = -180.0f; roll <= 180.0f; roll += 23.33f) {
-            for (FloatType rollRate = -20.0f ; rollRate <= 20.0f; rollRate += 6.67f) {
-                st1.rollAngle = roll;
-                st1.rollRateX = rollRate;
-
-                transMatrix.updateStatus(st1,st2,t);
-
-                FloatType expectResult =
-                        roll
-                        + rollRate * t
-                        ;
-
-                // For derivates test I need the raw result without normalization.
-                FloatType orgResult = expectResult;
-
-                if (expectResult < -180.0f) {
-                    expectResult += 360.0f;
-                } else if (expectResult > 180.0f) {
-                    expectResult -= 360.0f;
-                }
-
-                EXPECT_NEAR (st2.rollAngle,expectResult,fabs(expectResult*0.00001f)) <<
-                        " at roll = " << roll << " rollRate = " << rollRate <<
-                        " time = " << t;
-
-                // Test the coefficients in the matrix as derivatives.
-                FloatType resultDelta;
-                FloatType deltaValue;
-
-
-                // Modify the roll
-                deltaValue = 1.0f;
-                st1.rollAngle = roll + deltaValue;
-                transMatrix.updateStatus(st1,st2,t);
-                expectResult =
-                        (roll + deltaValue)
-                        + rollRate * t
-                        ;
-                if (expectResult < -180.0f) {
-                    expectResult += 360.0f;
-                } else if (expectResult > 180.0f) {
-                    expectResult -= 360.0f;
-                }
-                resultDelta = deltaValue *
-                        transMatrix.getTransitionMatrix()
-                        .coeff(GliderVarioStatus::STATUS_IND_ROLL,GliderVarioStatus::STATUS_IND_ROLL);
-                FloatType deltaResult;
-                deltaResult = orgResult + resultDelta;
-                if (deltaResult < -180.0f) {
-                    deltaResult += 360.0f;
-                } else if (deltaResult > 180.0f) {
-                    deltaResult -= 360.0f;
-                }
-
-                EXPECT_NEAR (expectResult,deltaResult,fabs(expectResult*0.00001f)) << " Roll delta = " << deltaValue;
-                st1.rollAngle = roll;
-
-                // Modify the roll rate
-                deltaValue = 1.0f;
-                st1.rollRateX = rollRate + deltaValue;
-                transMatrix.updateStatus(st1,st2,t);
-                expectResult =
-                        roll
-                        + (rollRate + deltaValue) * t
-                        ;
-                if (expectResult < -180.0f) {
-                    expectResult += 360.0f;
-                } else if (expectResult > 180.0f) {
-                    expectResult -= 360.0f;
-                }
-                resultDelta = deltaValue *
-                        transMatrix.getTransitionMatrix()
-                        .coeff(GliderVarioStatus::STATUS_IND_ROLL,GliderVarioStatus::STATUS_IND_ROTATION_X);
-                deltaResult = orgResult + resultDelta;
-                if (deltaResult < -180.0f) {
-                    deltaResult += 360.0f;
-                } else if (deltaResult > 180.0f) {
-                    deltaResult -= 360.0f;
-                }
-
-                EXPECT_NEAR (expectResult,deltaResult,fabs(expectResult*0.00001f)) << " Roll rate delta = " << deltaValue;
-                st1.rollRateX = rollRate;
-            }
-        }
-    }
-=======
 	// Test the result for a given combination of input values
 	// and a number of time differences
 	// input values are: Roll angle, roll rate around the x axis
@@ -1086,103 +580,10 @@
 			}
 		}
 	}
->>>>>>> aae63d01
 }
 
 TEST_F(TransitionMatrixTest, Heading) {
 
-<<<<<<< HEAD
-    // Test the result for a given combination of input values
-    // and a number of time differences
-    // input values are: Heading, yaw rate around the z axis
-    for (FloatType t = 0.01f; t<=1.3f; t+=0.23f  ) {
-        for (FloatType heading = 0.0f; heading <= 360.0f; heading += 32.33f) {
-            for (FloatType yawRate = -20.0f ; yawRate <= 20.0f; yawRate += 6.67f) {
-                st1.heading = heading;
-                st1.yawRateZ = yawRate;
-
-                transMatrix.updateStatus(st1,st2,t);
-
-                FloatType expectResult =
-                        heading
-                        + yawRate * t
-                        ;
-                // For derivates test I need the raw result without normalization.
-                FloatType orgResult = expectResult;
-
-                if (expectResult < 0.0f) {
-                    expectResult += 360.0f;
-                } else if (expectResult > 360.0f) {
-                    expectResult -= 360.0f;
-                }
-
-                EXPECT_NEAR (st2.heading,expectResult,fabs(expectResult*0.00001f)) <<
-                        " at heading = " << heading << " yawRate = " << yawRate <<
-                        " time = " << t;
-
-                // Test the coefficients in the matrix as derivatives.
-                FloatType resultDelta;
-                FloatType deltaValue;
-
-
-                // Modify the roll
-                deltaValue = 1.0f;
-                st1.heading = heading + deltaValue;
-                transMatrix.updateStatus(st1,st2,t);
-                expectResult =
-                        (heading + deltaValue)
-                        + yawRate * t
-                        ;
-                if (expectResult < 0.0f) {
-                    expectResult += 360.0f;
-                } else if (expectResult > 360.0f) {
-                    expectResult -= 360.0f;
-                }
-                resultDelta = deltaValue *
-                        transMatrix.getTransitionMatrix()
-                        .coeff(GliderVarioStatus::STATUS_IND_HEADING,GliderVarioStatus::STATUS_IND_HEADING);
-                FloatType deltaResult;
-                deltaResult = orgResult + resultDelta;
-                if (deltaResult < 0.0f) {
-                    deltaResult += 360.0f;
-                } else if (deltaResult > 360.0f) {
-                    deltaResult -= 360.0f;
-                }
-
-                EXPECT_NEAR (expectResult,deltaResult,fabs(expectResult*0.00001f)) << " Heading delta = " << deltaValue
-                        << " Heading = " << heading << " yawRate = " << yawRate << " time = " << t;
-                st1.heading = heading;
-
-                // Modify the roll rate
-                deltaValue = 1.0f;
-                st1.yawRateZ = yawRate + deltaValue;
-                transMatrix.updateStatus(st1,st2,t);
-                expectResult =
-                        heading
-                        + (yawRate + deltaValue) * t
-                        ;
-                if (expectResult < 0.0f) {
-                    expectResult += 360.0f;
-                } else if (expectResult > 360.0f) {
-                    expectResult -= 360.0f;
-                }
-                resultDelta = deltaValue *
-                        transMatrix.getTransitionMatrix()
-                        .coeff(GliderVarioStatus::STATUS_IND_HEADING,GliderVarioStatus::STATUS_IND_ROTATION_Z);
-                deltaResult = orgResult + resultDelta;
-                if (deltaResult < 0.0f) {
-                    deltaResult += 360.0f;
-                } else if (deltaResult > 360.0f) {
-                    deltaResult -= 360.0f;
-                }
-
-                EXPECT_NEAR (expectResult,deltaResult,fabs(expectResult*0.00001f)) << " Yaw rate delta = " << deltaValue
-                        << " Heading = " << heading << " heading = " << yawRate << " time = " << t;
-                st1.yawRateZ = yawRate;
-            }
-        }
-    }
-=======
 	// Test the result for a given combination of input values
 	// and a number of time differences
 	// input values are: Heading, yaw rate around the z axis
@@ -1273,7 +674,6 @@
 			}
 		}
 	}
->>>>>>> aae63d01
 
 }
 
