--- conflicted
+++ resolved
@@ -1043,22 +1043,6 @@
 
     // Dynamic pressure calculates indicated and true airspeed (the latter when I know my surrounding pressure, i.e. altitude)
 	if (allCapabilities & (1UL<<drivers::DriverBase::DYNAMIC_PRESSURE)) {
-<<<<<<< HEAD
-		// If I have GPS positions I adjust the error increments
-		// Otherwise it will default to 0 later.
-		// Without absolute position corrections and determination intiailly
-		// any position calculation from the speed is moot. Because also without
-		// postions I cannot determine my course over ground which is eually important.
-		if (allCapabilities & (1UL<<drivers::DriverBase::GPS_POSITION)) {
-
-		}
-
-	}
-
-    //ACCEL_3D = 4,
-    //GYRO_3D = 5,
-    //MAGNETOMETER_3D = 6,
-=======
 
 		currentStatus->getSystemNoiseCovariance_Q().coeffRef(currentStatus->STATUS_IND_TAS,currentStatus->STATUS_IND_TAS) =
 				SQUARE(1.0) * baseIntervalSec;
@@ -1184,7 +1168,6 @@
 					SQUARE(0.0001) * baseIntervalSec;
 		}
 	}
->>>>>>> 1e7020ef
 
 
 }
