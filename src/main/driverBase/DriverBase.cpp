
/*
 * GliderVarioDriverBase.cpp
 *
 *  Created on: Oct 30, 2017
 *      Author: kai_horstmann
 *
 *   This file is part of openEVario, an electronic variometer for glider planes
 *   Copyright (C) 2022  Kai Horstmann
 *
 *   This program is free software; you can redistribute it and/or modify
 *   it under the terms of the GNU General Public License as published by
 *   the Free Software Foundation; either version 2 of the License, or
 *   any later version.
 *
 *   This program is distributed in the hope that it will be useful,
 *   but WITHOUT ANY WARRANTY; without even the implied warranty of
 *   MERCHANTABILITY or FITNESS FOR A PARTICULAR PURPOSE.  See the
 *   GNU General Public License for more details.
 *
 *   You should have received a copy of the GNU General Public License along
 *   with this program; if not, write to the Free Software Foundation, Inc.,
 *   51 Franklin Street, Fifth Floor, Boston, MA 02110-1301 USA.
 *
 */
#ifdef HAVE_CONFIG_H
#  include "config.h"
#endif

#define BUILDING_OEV_DRIVER 1

#include <cerrno>
#include <system_error>
#include <sstream>
#include <typeinfo>

#include "CommonDefs.h"
#include "drivers/DriverBase.h"

#if defined HAVE_LOG4CXX_H
static log4cxx::LoggerPtr logger = nullptr;

static inline void initLogger() {
	if (!logger) {
		logger = log4cxx::Logger::getLogger("openEV.Drivers.DriverBase");
	}
}
#endif

namespace openEV::drivers {

DriverBase::DriverBase (
	    char const *driverName,
		char const *description,
		char const *instanceName,
		DriverLibBase &driverLib
		)
: sensorCapabilities {0},
  driverName {driverName},
  description {description},
  instanceName {instanceName},
  driverLib {driverLib}
{
	initLogger();
}

DriverBase::~DriverBase () {
}

void DriverBase::startup(GliderVarioMainPriv &varioMain) {

	this->varioMain = &varioMain;

	if (!isDriverThreadRunning && !driverThread.joinable()){
		driverThread = std::thread(DriverBase::driverThreadEntry,this);
	}

}


void DriverBase::driverThreadEntry (DriverBase* tis) {

	tis->isDriverThreadRunning = true;
	try {
		tis->driverThreadFunction();
	}
	catch (std::exception &e) {
		std::ostringstream str;
		str << "Uncaught exception in driver/instance "
				<< tis->driverName << ":" << tis->instanceName
				<< ". Message = " << e.what();
		LOG4CXX_ERROR(logger,str.str());
	}
	catch (...) {
		std::ostringstream str;
		str << "Uncaught unknown exception in driver/instance "
				<< tis->driverName << ":" << tis->instanceName;
		LOG4CXX_ERROR(logger,str.str());
	}

	tis->isDriverThreadRunning = false;
	tis->stopDriverThread = false;
}


void DriverBase::run() {

	isKalmanUpdateRunning = true;

}

void DriverBase::suspend() {

	isKalmanUpdateRunning = false;

}

void DriverBase::resume() {

	isKalmanUpdateRunning = true;

}

void DriverBase::shutdown() {

	if (!stopDriverThread) {
		stopDriverThread = true;
		if (driverThread.joinable()) {
			try {
				driverThread.join();

			} catch  (std::system_error& e) {
				;
			}
		}
	}

	varioMain = nullptr;

}

void DriverBase::readOrCreateConfigValue(
		Properties4CXX::Properties& calibrationDataParameters,
		char const* parameterName,
		double& value
		) {

	try {
		Properties4CXX::Property const * prop = calibrationDataParameters.searchProperty(parameterName);
		value = prop->getDoubleValue();
	} catch (Properties4CXX::ExceptionPropertyNotFound const &e) {
		calibrationDataParameters.addProperty(new Properties4CXX::PropertyDouble(parameterName,value));
	}
	catch (std::exception const &e) {}

}

void DriverBase::writeConfigValue (
		Properties4CXX::Properties& calibrationDataParameters,
		char const* parameterName,
		double value
		) {
	calibrationDataParameters.deletePropery(parameterName);
	calibrationDataParameters.addProperty(new Properties4CXX::PropertyDouble(parameterName,value));
}

void DriverBase::updateAndWriteCalibrationData() {

	try {
		fillCalibrationDataParameters ();

		std::ofstream of(calibrationDataUpdateFileName,of.out | of.trunc);
		if (!of.good()) {
			auto err = errno;
			std::ostringstream str;

			str << __PRETTY_FUNCTION__ << ": Cannot open calibration update file \"" << calibrationDataUpdateFileName
					<< " for driver instance " << instanceName
					<< "\". Error: " << strerror(err);
			throw GliderVarioDriverCalibrationFileException(__FILE__, __LINE__, str.str().c_str());
		}
		calibrationDataParameters->writeOut(of);
	} catch (std::exception const &e) {
		LOG4CXX_ERROR(logger,"Error in " << __PRETTY_FUNCTION__
				<< " for driver instance " << instanceName
				<< ". Error = " << e.what());
	}
	catch (...) {
		LOG4CXX_ERROR(logger,"Error in " << __PRETTY_FUNCTION__
				<< " for driver instance " << instanceName
				<< ". Unknown exception. Disable further calibration data updates.");
		// Something went completely wrong
		doCyclicUpdateCalibrationDataFile = false;
	}

}

void DriverBase::applyCalibrationData() {
	LOG4CXX_WARN(logger, "Cannot apply calibration data from file \""
			<< calibrationDataFileName
			<< "\" to device \"" << instanceName
			<< "\". Driver \"" << driverName
			<< "\" does not implement reading of calibration data.");

	useCalibrationDataFile = false;
}
void DriverBase::fillCalibrationDataParameters () {
	LOG4CXX_WARN(logger, "Cannot read calibration data from device \""
			<< instanceName
			<< "\" for writing to update calibration data file \""
			<< calibrationDataUpdateFileName
			<< "\". Driver \"" << driverName
			<< "\" does not implement reading of calibration data.");

	doCyclicUpdateCalibrationDataFile = false;
}

void DriverBase::readCalibrationData() {

	if (useCalibrationDataFile || doCyclicUpdateCalibrationDataFile) {

		std::string lCalibDataFileName;

		LOG4CXX_DEBUG(logger,__FUNCTION__
				<< ": calibrationDataUpdateFileName = " << calibrationDataUpdateFileName
				<< ", calibrationDataFileName = " << calibrationDataFileName);

		if (loadCalibrationDataUpdateFileBeforeStatic && !calibrationDataUpdateFileName.empty()) {
			lCalibDataFileName = calibrationDataUpdateFileName;
		} else {
			lCalibDataFileName = calibrationDataFileName;
		}

		LOG4CXX_DEBUG(logger,__FUNCTION__ << ": Calibration file name = " << lCalibDataFileName);

		calibrationDataParameters = std::unique_ptr<Properties4CXX::Properties>(new Properties4CXX::Properties(lCalibDataFileName));

	// Read the calibration data file, and extract the initial parameters
		try {
			// Nest another try-catch block in case that both initial and update file names are defined.
			try {
				calibrationDataParameters->readConfiguration();
				LOG4CXX_INFO(logger,"Read from calibration data file " << lCalibDataFileName);
			} catch (std::exception const &e) {
				if (useCalibrationDataFile && !calibrationDataUpdateFileName.empty()) {
					// Both file names are defined. So one more try left.
					std::string failedFileName = lCalibDataFileName;
					if (loadCalibrationDataUpdateFileBeforeStatic) {
						lCalibDataFileName = calibrationDataFileName;
					} else {
						lCalibDataFileName = calibrationDataUpdateFileName;
					}
					LOG4CXX_INFO(logger,"Cannot read configuration data from file "<< failedFileName
							<< ". Trying alternative" << lCalibDataFileName);
					// Re-create an empty set of calibration data and try to read the other file.
					calibrationDataParameters = std::unique_ptr<Properties4CXX::Properties>(new Properties4CXX::Properties(lCalibDataFileName));
					calibrationDataParameters->readConfiguration();
					LOG4CXX_INFO(logger,"Read from alternative calibration data file " << lCalibDataFileName);
				} else {
					// The end of trying to reading the configuration data.
					throw;
				}

			}
		} catch (std::exception const &e) {
			LOG4CXX_WARN(logger,"Device " << instanceName
					<< ": Error reading calibration data from file " << lCalibDataFileName
					<< ": " << e.what());
			LOG4CXX_WARN(logger,"Device " << instanceName
					<< ": Using builtin default calibration data");
			// Re-create empty calibration data.
			calibrationDataParameters = std::unique_ptr<Properties4CXX::Properties>(new Properties4CXX::Properties());
		}

		// Now apply them driver specific to the driver.
		applyCalibrationData();

	} // if (useCalibrationDataFile || useCalibrationDataUpdateFile) {
}


void DriverBase::readCommonConfiguration(
			const Properties4CXX::Properties &configuration) {

	try {
		auto portNameConfig = configuration.searchProperty("portName");

		if (portNameConfig->isList() || portNameConfig->isStruct()) {
			throw GliderVarioFatalConfigException(__FILE__,__LINE__,"Configuration variable \"PortName\" is a struct or a string list.");
		}

		portName = portNameConfig->getStringValue();

	} catch (std::exception const& e) {
		// A not found port name is not necessary issue since not all drivers require it.
		// A missing port name is dealt with later in the driver when necessary.
		if (typeid(e) != typeid(Properties4CXX::ExceptionPropertyNotFound)) {
			LOG4CXX_ERROR(logger, "Read configuration of portName \"" << portName
					<< "\" failed:"
					<< e.what());
		throw;
		}
	}

	try {
		long long durTicks;

		portName = configuration.getPropertyValue(
				std::string("portName"),
				"");

		{
			auto durMSec = std::chrono::duration_cast<std::chrono::milliseconds>(updateCyle);
			durTicks = durMSec.count();
		}
		durTicks = configuration.getPropertyValue(
				std::string("updateCycle"),
				durTicks);
		updateCyle = static_cast<OEVDuration>(std::chrono::milliseconds(durTicks));

		{
		auto durSec = std::chrono::duration_cast<std::chrono::seconds>(errorTimeout);
		durTicks = durSec.count();
		}
		durTicks = configuration.getPropertyValue(
				std::string("errorTimeout"),
				durTicks);
		errorTimeout = static_cast<OEVDuration>(std::chrono::seconds(durTicks));

		errorMaxNumRetries = configuration.getPropertyValue(
				std::string("errorMaxNumRetries"),
				static_cast<long long>(errorMaxNumRetries));

		calibrationDataFileName = configuration.getPropertyValue(
				std::string("calibrationDataFile"),
				"");
		useCalibrationDataFile = !calibrationDataFileName.empty();

		calibrationDataUpdateFileName = configuration.getPropertyValue(
				std::string("calibrationDataUpdateFile"),
				"");
		durTicks = configuration.getPropertyValue(
				std::string("calibrationDataUpdateCycle"),0LL);
		calibrationDataWriteInterval = static_cast<OEVDuration>(std::chrono::seconds(durTicks));
		if (!calibrationDataUpdateFileName.empty()) {
			doCyclicUpdateCalibrationDataFile = durTicks > 0LL;

			saveZeroOffsetCalibrationOnce = configuration.getPropertyValue(
					std::string("saveZeroOffsetCalibrationOnce"),
					saveZeroOffsetCalibrationOnce);

		}

		loadCalibrationDataUpdateFileBeforeStatic = configuration.getPropertyValue(
				std::string("loadCalibrationDataUpdateFileBeforeStatic"),
				loadCalibrationDataUpdateFileBeforeStatic);

	} catch (std::exception const& e) {
		std::ostringstream str;

		str << "Read configuration of device \"" << instanceName
				<< "\" failed:"
				<< e.what();

		LOG4CXX_ERROR(logger, str.str().c_str());
		throw GliderVarioFatalConfigException(__FILE__,__LINE__,str.str().c_str());
	}


	LOG4CXX_INFO (logger,__FUNCTION__ << " for device \"" << instanceName << "\":");
	LOG4CXX_INFO (logger,"\t portName = " << portName);
	LOG4CXX_INFO (logger,"\t updateCyle = " << (std::chrono::duration_cast<std::chrono::milliseconds>(updateCyle).count()) << "ms");
	LOG4CXX_INFO (logger,"\t errorTimeout = " << (std::chrono::duration_cast<std::chrono::seconds>(errorTimeout).count()) << "s");
	LOG4CXX_INFO (logger,"\t errorMaxNumRetries = " << errorMaxNumRetries);
	LOG4CXX_INFO (logger,"\t calibrationDataFileName = " << calibrationDataFileName);
	LOG4CXX_INFO (logger,"\t useCalibrationDataFile = " << useCalibrationDataFile);
	LOG4CXX_INFO (logger,"\t calibrationDataUpdateFileName = " << calibrationDataUpdateFileName);
	LOG4CXX_INFO (logger,"\t calibrationDataWriteInterval = " << (std::chrono::duration_cast<std::chrono::seconds>(calibrationDataWriteInterval).count()) << "s");
	LOG4CXX_INFO (logger,"\t saveZeroOffsetCalibrationOnce = " << saveZeroOffsetCalibrationOnce);
	LOG4CXX_INFO (logger,"\t doCyclicUpdateCalibrationDataFile = " << doCyclicUpdateCalibrationDataFile);
	LOG4CXX_INFO (logger,"\t loadCalibrationDataUpdateFileBeforeStatic = " << loadCalibrationDataUpdateFileBeforeStatic);


}


void DriverBase::setCalibrationUpdateNextTime(OEVClock::time_point refTime) {
	LOG4CXX_DEBUG(logger, __FUNCTION__ << ": Instance " << instanceName
			<< ": doCyclicUpdateCalibrationDataFile  = " << doCyclicUpdateCalibrationDataFile
			<< "calibrationDataWriteInterval = "
			<< (std::chrono::duration_cast<std::chrono::milliseconds>(calibrationDataWriteInterval).count()) << "ms");
	if (doCyclicUpdateCalibrationDataFile) {
		nextCalibrationDataWriteTime = refTime + calibrationDataWriteInterval;
	} else {
		// Set the next calibration data update 10 years from now, i.e. never :D
		nextCalibrationDataWriteTime = refTime + std::chrono::hours(24*356*10);
	}

#if defined HAVE_LOG4CXX_H
	if (logger->isDebugEnabled()) {
<<<<<<< HEAD
		const std::time_t nextWriteTimeTT = OEVClock::to_time_t(nextCalibrationDataWriteTime);
		struct ::tm nextTimeWriteCal;
		::localtime_r(&nextWriteTimeTT, &nextTimeWriteCal);
		LOG4CXX_DEBUG(logger," nextCalibrationDataWriteTime = "
				<< (nextTimeWriteCal.tm_year+1900) << '-'
				<< (nextTimeWriteCal.tm_mon + 1) << '-'
				<<  nextTimeWriteCal.tm_mday << ' '
				<< nextTimeWriteCal.tm_hour << ':'
				<< nextTimeWriteCal.tm_min << ':'
				<< nextTimeWriteCal.tm_sec << " @"
				<< nextTimeWriteCal.tm_zone
						);
=======
		auto nextTimeStr = timePointToString(nextCalibrationDataWriteTime);
		LOG4CXX_DEBUG(logger," nextCalibrationDataWriteTime = " << nextTimeStr);
>>>>>>> 2af43152
	}
#endif // #if defined HAVE_LOG4CXX_H
}

#if !defined DOXYGEN
DriverBase::SensorCapabilityHelperClass DriverBase::SensorCapabilityHelperObj;
#endif

} // namespace openEV::drivers

std::ostream& operator << (std::ostream &o,openEV::drivers::DriverBase::SensorCapability ind) {
	o << openEV::drivers::DriverBase::SensorCapabilityHelperObj.getString (ind);
	return o;
}
<|MERGE_RESOLUTION|>--- conflicted
+++ resolved
@@ -1,431 +1,416 @@
-
-/*
- * GliderVarioDriverBase.cpp
- *
- *  Created on: Oct 30, 2017
- *      Author: kai_horstmann
- *
- *   This file is part of openEVario, an electronic variometer for glider planes
- *   Copyright (C) 2022  Kai Horstmann
- *
- *   This program is free software; you can redistribute it and/or modify
- *   it under the terms of the GNU General Public License as published by
- *   the Free Software Foundation; either version 2 of the License, or
- *   any later version.
- *
- *   This program is distributed in the hope that it will be useful,
- *   but WITHOUT ANY WARRANTY; without even the implied warranty of
- *   MERCHANTABILITY or FITNESS FOR A PARTICULAR PURPOSE.  See the
- *   GNU General Public License for more details.
- *
- *   You should have received a copy of the GNU General Public License along
- *   with this program; if not, write to the Free Software Foundation, Inc.,
- *   51 Franklin Street, Fifth Floor, Boston, MA 02110-1301 USA.
- *
- */
-#ifdef HAVE_CONFIG_H
-#  include "config.h"
-#endif
-
-#define BUILDING_OEV_DRIVER 1
-
-#include <cerrno>
-#include <system_error>
-#include <sstream>
-#include <typeinfo>
-
-#include "CommonDefs.h"
-#include "drivers/DriverBase.h"
-
-#if defined HAVE_LOG4CXX_H
-static log4cxx::LoggerPtr logger = nullptr;
-
-static inline void initLogger() {
-	if (!logger) {
-		logger = log4cxx::Logger::getLogger("openEV.Drivers.DriverBase");
-	}
-}
-#endif
-
-namespace openEV::drivers {
-
-DriverBase::DriverBase (
-	    char const *driverName,
-		char const *description,
-		char const *instanceName,
-		DriverLibBase &driverLib
-		)
-: sensorCapabilities {0},
-  driverName {driverName},
-  description {description},
-  instanceName {instanceName},
-  driverLib {driverLib}
-{
-	initLogger();
-}
-
-DriverBase::~DriverBase () {
-}
-
-void DriverBase::startup(GliderVarioMainPriv &varioMain) {
-
-	this->varioMain = &varioMain;
-
-	if (!isDriverThreadRunning && !driverThread.joinable()){
-		driverThread = std::thread(DriverBase::driverThreadEntry,this);
-	}
-
-}
-
-
-void DriverBase::driverThreadEntry (DriverBase* tis) {
-
-	tis->isDriverThreadRunning = true;
-	try {
-		tis->driverThreadFunction();
-	}
-	catch (std::exception &e) {
-		std::ostringstream str;
-		str << "Uncaught exception in driver/instance "
-				<< tis->driverName << ":" << tis->instanceName
-				<< ". Message = " << e.what();
-		LOG4CXX_ERROR(logger,str.str());
-	}
-	catch (...) {
-		std::ostringstream str;
-		str << "Uncaught unknown exception in driver/instance "
-				<< tis->driverName << ":" << tis->instanceName;
-		LOG4CXX_ERROR(logger,str.str());
-	}
-
-	tis->isDriverThreadRunning = false;
-	tis->stopDriverThread = false;
-}
-
-
-void DriverBase::run() {
-
-	isKalmanUpdateRunning = true;
-
-}
-
-void DriverBase::suspend() {
-
-	isKalmanUpdateRunning = false;
-
-}
-
-void DriverBase::resume() {
-
-	isKalmanUpdateRunning = true;
-
-}
-
-void DriverBase::shutdown() {
-
-	if (!stopDriverThread) {
-		stopDriverThread = true;
-		if (driverThread.joinable()) {
-			try {
-				driverThread.join();
-
-			} catch  (std::system_error& e) {
-				;
-			}
-		}
-	}
-
-	varioMain = nullptr;
-
-}
-
-void DriverBase::readOrCreateConfigValue(
-		Properties4CXX::Properties& calibrationDataParameters,
-		char const* parameterName,
-		double& value
-		) {
-
-	try {
-		Properties4CXX::Property const * prop = calibrationDataParameters.searchProperty(parameterName);
-		value = prop->getDoubleValue();
-	} catch (Properties4CXX::ExceptionPropertyNotFound const &e) {
-		calibrationDataParameters.addProperty(new Properties4CXX::PropertyDouble(parameterName,value));
-	}
-	catch (std::exception const &e) {}
-
-}
-
-void DriverBase::writeConfigValue (
-		Properties4CXX::Properties& calibrationDataParameters,
-		char const* parameterName,
-		double value
-		) {
-	calibrationDataParameters.deletePropery(parameterName);
-	calibrationDataParameters.addProperty(new Properties4CXX::PropertyDouble(parameterName,value));
-}
-
-void DriverBase::updateAndWriteCalibrationData() {
-
-	try {
-		fillCalibrationDataParameters ();
-
-		std::ofstream of(calibrationDataUpdateFileName,of.out | of.trunc);
-		if (!of.good()) {
-			auto err = errno;
-			std::ostringstream str;
-
-			str << __PRETTY_FUNCTION__ << ": Cannot open calibration update file \"" << calibrationDataUpdateFileName
-					<< " for driver instance " << instanceName
-					<< "\". Error: " << strerror(err);
-			throw GliderVarioDriverCalibrationFileException(__FILE__, __LINE__, str.str().c_str());
-		}
-		calibrationDataParameters->writeOut(of);
-	} catch (std::exception const &e) {
-		LOG4CXX_ERROR(logger,"Error in " << __PRETTY_FUNCTION__
-				<< " for driver instance " << instanceName
-				<< ". Error = " << e.what());
-	}
-	catch (...) {
-		LOG4CXX_ERROR(logger,"Error in " << __PRETTY_FUNCTION__
-				<< " for driver instance " << instanceName
-				<< ". Unknown exception. Disable further calibration data updates.");
-		// Something went completely wrong
-		doCyclicUpdateCalibrationDataFile = false;
-	}
-
-}
-
-void DriverBase::applyCalibrationData() {
-	LOG4CXX_WARN(logger, "Cannot apply calibration data from file \""
-			<< calibrationDataFileName
-			<< "\" to device \"" << instanceName
-			<< "\". Driver \"" << driverName
-			<< "\" does not implement reading of calibration data.");
-
-	useCalibrationDataFile = false;
-}
-void DriverBase::fillCalibrationDataParameters () {
-	LOG4CXX_WARN(logger, "Cannot read calibration data from device \""
-			<< instanceName
-			<< "\" for writing to update calibration data file \""
-			<< calibrationDataUpdateFileName
-			<< "\". Driver \"" << driverName
-			<< "\" does not implement reading of calibration data.");
-
-	doCyclicUpdateCalibrationDataFile = false;
-}
-
-void DriverBase::readCalibrationData() {
-
-	if (useCalibrationDataFile || doCyclicUpdateCalibrationDataFile) {
-
-		std::string lCalibDataFileName;
-
-		LOG4CXX_DEBUG(logger,__FUNCTION__
-				<< ": calibrationDataUpdateFileName = " << calibrationDataUpdateFileName
-				<< ", calibrationDataFileName = " << calibrationDataFileName);
-
-		if (loadCalibrationDataUpdateFileBeforeStatic && !calibrationDataUpdateFileName.empty()) {
-			lCalibDataFileName = calibrationDataUpdateFileName;
-		} else {
-			lCalibDataFileName = calibrationDataFileName;
-		}
-
-		LOG4CXX_DEBUG(logger,__FUNCTION__ << ": Calibration file name = " << lCalibDataFileName);
-
-		calibrationDataParameters = std::unique_ptr<Properties4CXX::Properties>(new Properties4CXX::Properties(lCalibDataFileName));
-
-	// Read the calibration data file, and extract the initial parameters
-		try {
-			// Nest another try-catch block in case that both initial and update file names are defined.
-			try {
-				calibrationDataParameters->readConfiguration();
-				LOG4CXX_INFO(logger,"Read from calibration data file " << lCalibDataFileName);
-			} catch (std::exception const &e) {
-				if (useCalibrationDataFile && !calibrationDataUpdateFileName.empty()) {
-					// Both file names are defined. So one more try left.
-					std::string failedFileName = lCalibDataFileName;
-					if (loadCalibrationDataUpdateFileBeforeStatic) {
-						lCalibDataFileName = calibrationDataFileName;
-					} else {
-						lCalibDataFileName = calibrationDataUpdateFileName;
-					}
-					LOG4CXX_INFO(logger,"Cannot read configuration data from file "<< failedFileName
-							<< ". Trying alternative" << lCalibDataFileName);
-					// Re-create an empty set of calibration data and try to read the other file.
-					calibrationDataParameters = std::unique_ptr<Properties4CXX::Properties>(new Properties4CXX::Properties(lCalibDataFileName));
-					calibrationDataParameters->readConfiguration();
-					LOG4CXX_INFO(logger,"Read from alternative calibration data file " << lCalibDataFileName);
-				} else {
-					// The end of trying to reading the configuration data.
-					throw;
-				}
-
-			}
-		} catch (std::exception const &e) {
-			LOG4CXX_WARN(logger,"Device " << instanceName
-					<< ": Error reading calibration data from file " << lCalibDataFileName
-					<< ": " << e.what());
-			LOG4CXX_WARN(logger,"Device " << instanceName
-					<< ": Using builtin default calibration data");
-			// Re-create empty calibration data.
-			calibrationDataParameters = std::unique_ptr<Properties4CXX::Properties>(new Properties4CXX::Properties());
-		}
-
-		// Now apply them driver specific to the driver.
-		applyCalibrationData();
-
-	} // if (useCalibrationDataFile || useCalibrationDataUpdateFile) {
-}
-
-
-void DriverBase::readCommonConfiguration(
-			const Properties4CXX::Properties &configuration) {
-
-	try {
-		auto portNameConfig = configuration.searchProperty("portName");
-
-		if (portNameConfig->isList() || portNameConfig->isStruct()) {
-			throw GliderVarioFatalConfigException(__FILE__,__LINE__,"Configuration variable \"PortName\" is a struct or a string list.");
-		}
-
-		portName = portNameConfig->getStringValue();
-
-	} catch (std::exception const& e) {
-		// A not found port name is not necessary issue since not all drivers require it.
-		// A missing port name is dealt with later in the driver when necessary.
-		if (typeid(e) != typeid(Properties4CXX::ExceptionPropertyNotFound)) {
-			LOG4CXX_ERROR(logger, "Read configuration of portName \"" << portName
-					<< "\" failed:"
-					<< e.what());
-		throw;
-		}
-	}
-
-	try {
-		long long durTicks;
-
-		portName = configuration.getPropertyValue(
-				std::string("portName"),
-				"");
-
-		{
-			auto durMSec = std::chrono::duration_cast<std::chrono::milliseconds>(updateCyle);
-			durTicks = durMSec.count();
-		}
-		durTicks = configuration.getPropertyValue(
-				std::string("updateCycle"),
-				durTicks);
-		updateCyle = static_cast<OEVDuration>(std::chrono::milliseconds(durTicks));
-
-		{
-		auto durSec = std::chrono::duration_cast<std::chrono::seconds>(errorTimeout);
-		durTicks = durSec.count();
-		}
-		durTicks = configuration.getPropertyValue(
-				std::string("errorTimeout"),
-				durTicks);
-		errorTimeout = static_cast<OEVDuration>(std::chrono::seconds(durTicks));
-
-		errorMaxNumRetries = configuration.getPropertyValue(
-				std::string("errorMaxNumRetries"),
-				static_cast<long long>(errorMaxNumRetries));
-
-		calibrationDataFileName = configuration.getPropertyValue(
-				std::string("calibrationDataFile"),
-				"");
-		useCalibrationDataFile = !calibrationDataFileName.empty();
-
-		calibrationDataUpdateFileName = configuration.getPropertyValue(
-				std::string("calibrationDataUpdateFile"),
-				"");
-		durTicks = configuration.getPropertyValue(
-				std::string("calibrationDataUpdateCycle"),0LL);
-		calibrationDataWriteInterval = static_cast<OEVDuration>(std::chrono::seconds(durTicks));
-		if (!calibrationDataUpdateFileName.empty()) {
-			doCyclicUpdateCalibrationDataFile = durTicks > 0LL;
-
-			saveZeroOffsetCalibrationOnce = configuration.getPropertyValue(
-					std::string("saveZeroOffsetCalibrationOnce"),
-					saveZeroOffsetCalibrationOnce);
-
-		}
-
-		loadCalibrationDataUpdateFileBeforeStatic = configuration.getPropertyValue(
-				std::string("loadCalibrationDataUpdateFileBeforeStatic"),
-				loadCalibrationDataUpdateFileBeforeStatic);
-
-	} catch (std::exception const& e) {
-		std::ostringstream str;
-
-		str << "Read configuration of device \"" << instanceName
-				<< "\" failed:"
-				<< e.what();
-
-		LOG4CXX_ERROR(logger, str.str().c_str());
-		throw GliderVarioFatalConfigException(__FILE__,__LINE__,str.str().c_str());
-	}
-
-
-	LOG4CXX_INFO (logger,__FUNCTION__ << " for device \"" << instanceName << "\":");
-	LOG4CXX_INFO (logger,"\t portName = " << portName);
-	LOG4CXX_INFO (logger,"\t updateCyle = " << (std::chrono::duration_cast<std::chrono::milliseconds>(updateCyle).count()) << "ms");
-	LOG4CXX_INFO (logger,"\t errorTimeout = " << (std::chrono::duration_cast<std::chrono::seconds>(errorTimeout).count()) << "s");
-	LOG4CXX_INFO (logger,"\t errorMaxNumRetries = " << errorMaxNumRetries);
-	LOG4CXX_INFO (logger,"\t calibrationDataFileName = " << calibrationDataFileName);
-	LOG4CXX_INFO (logger,"\t useCalibrationDataFile = " << useCalibrationDataFile);
-	LOG4CXX_INFO (logger,"\t calibrationDataUpdateFileName = " << calibrationDataUpdateFileName);
-	LOG4CXX_INFO (logger,"\t calibrationDataWriteInterval = " << (std::chrono::duration_cast<std::chrono::seconds>(calibrationDataWriteInterval).count()) << "s");
-	LOG4CXX_INFO (logger,"\t saveZeroOffsetCalibrationOnce = " << saveZeroOffsetCalibrationOnce);
-	LOG4CXX_INFO (logger,"\t doCyclicUpdateCalibrationDataFile = " << doCyclicUpdateCalibrationDataFile);
-	LOG4CXX_INFO (logger,"\t loadCalibrationDataUpdateFileBeforeStatic = " << loadCalibrationDataUpdateFileBeforeStatic);
-
-
-}
-
-
-void DriverBase::setCalibrationUpdateNextTime(OEVClock::time_point refTime) {
-	LOG4CXX_DEBUG(logger, __FUNCTION__ << ": Instance " << instanceName
-			<< ": doCyclicUpdateCalibrationDataFile  = " << doCyclicUpdateCalibrationDataFile
-			<< "calibrationDataWriteInterval = "
-			<< (std::chrono::duration_cast<std::chrono::milliseconds>(calibrationDataWriteInterval).count()) << "ms");
-	if (doCyclicUpdateCalibrationDataFile) {
-		nextCalibrationDataWriteTime = refTime + calibrationDataWriteInterval;
-	} else {
-		// Set the next calibration data update 10 years from now, i.e. never :D
-		nextCalibrationDataWriteTime = refTime + std::chrono::hours(24*356*10);
-	}
-
-#if defined HAVE_LOG4CXX_H
-	if (logger->isDebugEnabled()) {
-<<<<<<< HEAD
-		const std::time_t nextWriteTimeTT = OEVClock::to_time_t(nextCalibrationDataWriteTime);
-		struct ::tm nextTimeWriteCal;
-		::localtime_r(&nextWriteTimeTT, &nextTimeWriteCal);
-		LOG4CXX_DEBUG(logger," nextCalibrationDataWriteTime = "
-				<< (nextTimeWriteCal.tm_year+1900) << '-'
-				<< (nextTimeWriteCal.tm_mon + 1) << '-'
-				<<  nextTimeWriteCal.tm_mday << ' '
-				<< nextTimeWriteCal.tm_hour << ':'
-				<< nextTimeWriteCal.tm_min << ':'
-				<< nextTimeWriteCal.tm_sec << " @"
-				<< nextTimeWriteCal.tm_zone
-						);
-=======
-		auto nextTimeStr = timePointToString(nextCalibrationDataWriteTime);
-		LOG4CXX_DEBUG(logger," nextCalibrationDataWriteTime = " << nextTimeStr);
->>>>>>> 2af43152
-	}
-#endif // #if defined HAVE_LOG4CXX_H
-}
-
-#if !defined DOXYGEN
-DriverBase::SensorCapabilityHelperClass DriverBase::SensorCapabilityHelperObj;
-#endif
-
-} // namespace openEV::drivers
-
-std::ostream& operator << (std::ostream &o,openEV::drivers::DriverBase::SensorCapability ind) {
-	o << openEV::drivers::DriverBase::SensorCapabilityHelperObj.getString (ind);
-	return o;
-}
+
+/*
+ * GliderVarioDriverBase.cpp
+ *
+ *  Created on: Oct 30, 2017
+ *      Author: kai_horstmann
+ *
+ *   This file is part of openEVario, an electronic variometer for glider planes
+ *   Copyright (C) 2022  Kai Horstmann
+ *
+ *   This program is free software; you can redistribute it and/or modify
+ *   it under the terms of the GNU General Public License as published by
+ *   the Free Software Foundation; either version 2 of the License, or
+ *   any later version.
+ *
+ *   This program is distributed in the hope that it will be useful,
+ *   but WITHOUT ANY WARRANTY; without even the implied warranty of
+ *   MERCHANTABILITY or FITNESS FOR A PARTICULAR PURPOSE.  See the
+ *   GNU General Public License for more details.
+ *
+ *   You should have received a copy of the GNU General Public License along
+ *   with this program; if not, write to the Free Software Foundation, Inc.,
+ *   51 Franklin Street, Fifth Floor, Boston, MA 02110-1301 USA.
+ *
+ */
+#ifdef HAVE_CONFIG_H
+#  include "config.h"
+#endif
+
+#define BUILDING_OEV_DRIVER 1
+
+#include <cerrno>
+#include <system_error>
+#include <sstream>
+#include <typeinfo>
+
+#include "CommonDefs.h"
+#include "drivers/DriverBase.h"
+
+#if defined HAVE_LOG4CXX_H
+static log4cxx::LoggerPtr logger = nullptr;
+
+static inline void initLogger() {
+	if (!logger) {
+		logger = log4cxx::Logger::getLogger("openEV.Drivers.DriverBase");
+	}
+}
+#endif
+
+namespace openEV::drivers {
+
+DriverBase::DriverBase (
+	    char const *driverName,
+		char const *description,
+		char const *instanceName,
+		DriverLibBase &driverLib
+		)
+: sensorCapabilities {0},
+  driverName {driverName},
+  description {description},
+  instanceName {instanceName},
+  driverLib {driverLib}
+{
+	initLogger();
+}
+
+DriverBase::~DriverBase () {
+}
+
+void DriverBase::startup(GliderVarioMainPriv &varioMain) {
+
+	this->varioMain = &varioMain;
+
+	if (!isDriverThreadRunning && !driverThread.joinable()){
+		driverThread = std::thread(DriverBase::driverThreadEntry,this);
+	}
+
+}
+
+
+void DriverBase::driverThreadEntry (DriverBase* tis) {
+
+	tis->isDriverThreadRunning = true;
+	try {
+		tis->driverThreadFunction();
+	}
+	catch (std::exception &e) {
+		std::ostringstream str;
+		str << "Uncaught exception in driver/instance "
+				<< tis->driverName << ":" << tis->instanceName
+				<< ". Message = " << e.what();
+		LOG4CXX_ERROR(logger,str.str());
+	}
+	catch (...) {
+		std::ostringstream str;
+		str << "Uncaught unknown exception in driver/instance "
+				<< tis->driverName << ":" << tis->instanceName;
+		LOG4CXX_ERROR(logger,str.str());
+	}
+
+	tis->isDriverThreadRunning = false;
+	tis->stopDriverThread = false;
+}
+
+
+void DriverBase::run() {
+
+	isKalmanUpdateRunning = true;
+
+}
+
+void DriverBase::suspend() {
+
+	isKalmanUpdateRunning = false;
+
+}
+
+void DriverBase::resume() {
+
+	isKalmanUpdateRunning = true;
+
+}
+
+void DriverBase::shutdown() {
+
+	if (!stopDriverThread) {
+		stopDriverThread = true;
+		if (driverThread.joinable()) {
+			try {
+				driverThread.join();
+
+			} catch  (std::system_error& e) {
+				;
+			}
+		}
+	}
+
+	varioMain = nullptr;
+
+}
+
+void DriverBase::readOrCreateConfigValue(
+		Properties4CXX::Properties& calibrationDataParameters,
+		char const* parameterName,
+		double& value
+		) {
+
+	try {
+		Properties4CXX::Property const * prop = calibrationDataParameters.searchProperty(parameterName);
+		value = prop->getDoubleValue();
+	} catch (Properties4CXX::ExceptionPropertyNotFound const &e) {
+		calibrationDataParameters.addProperty(new Properties4CXX::PropertyDouble(parameterName,value));
+	}
+	catch (std::exception const &e) {}
+
+}
+
+void DriverBase::writeConfigValue (
+		Properties4CXX::Properties& calibrationDataParameters,
+		char const* parameterName,
+		double value
+		) {
+	calibrationDataParameters.deletePropery(parameterName);
+	calibrationDataParameters.addProperty(new Properties4CXX::PropertyDouble(parameterName,value));
+}
+
+void DriverBase::updateAndWriteCalibrationData() {
+
+	try {
+		fillCalibrationDataParameters ();
+
+		std::ofstream of(calibrationDataUpdateFileName,of.out | of.trunc);
+		if (!of.good()) {
+			auto err = errno;
+			std::ostringstream str;
+
+			str << __PRETTY_FUNCTION__ << ": Cannot open calibration update file \"" << calibrationDataUpdateFileName
+					<< " for driver instance " << instanceName
+					<< "\". Error: " << strerror(err);
+			throw GliderVarioDriverCalibrationFileException(__FILE__, __LINE__, str.str().c_str());
+		}
+		calibrationDataParameters->writeOut(of);
+	} catch (std::exception const &e) {
+		LOG4CXX_ERROR(logger,"Error in " << __PRETTY_FUNCTION__
+				<< " for driver instance " << instanceName
+				<< ". Error = " << e.what());
+	}
+	catch (...) {
+		LOG4CXX_ERROR(logger,"Error in " << __PRETTY_FUNCTION__
+				<< " for driver instance " << instanceName
+				<< ". Unknown exception. Disable further calibration data updates.");
+		// Something went completely wrong
+		doCyclicUpdateCalibrationDataFile = false;
+	}
+
+}
+
+void DriverBase::applyCalibrationData() {
+	LOG4CXX_WARN(logger, "Cannot apply calibration data from file \""
+			<< calibrationDataFileName
+			<< "\" to device \"" << instanceName
+			<< "\". Driver \"" << driverName
+			<< "\" does not implement reading of calibration data.");
+
+	useCalibrationDataFile = false;
+}
+void DriverBase::fillCalibrationDataParameters () {
+	LOG4CXX_WARN(logger, "Cannot read calibration data from device \""
+			<< instanceName
+			<< "\" for writing to update calibration data file \""
+			<< calibrationDataUpdateFileName
+			<< "\". Driver \"" << driverName
+			<< "\" does not implement reading of calibration data.");
+
+	doCyclicUpdateCalibrationDataFile = false;
+}
+
+void DriverBase::readCalibrationData() {
+
+	if (useCalibrationDataFile || doCyclicUpdateCalibrationDataFile) {
+
+		std::string lCalibDataFileName;
+
+		LOG4CXX_DEBUG(logger,__FUNCTION__
+				<< ": calibrationDataUpdateFileName = " << calibrationDataUpdateFileName
+				<< ", calibrationDataFileName = " << calibrationDataFileName);
+
+		if (loadCalibrationDataUpdateFileBeforeStatic && !calibrationDataUpdateFileName.empty()) {
+			lCalibDataFileName = calibrationDataUpdateFileName;
+		} else {
+			lCalibDataFileName = calibrationDataFileName;
+		}
+
+		LOG4CXX_DEBUG(logger,__FUNCTION__ << ": Calibration file name = " << lCalibDataFileName);
+
+		calibrationDataParameters = std::unique_ptr<Properties4CXX::Properties>(new Properties4CXX::Properties(lCalibDataFileName));
+
+	// Read the calibration data file, and extract the initial parameters
+		try {
+			// Nest another try-catch block in case that both initial and update file names are defined.
+			try {
+				calibrationDataParameters->readConfiguration();
+				LOG4CXX_INFO(logger,"Read from calibration data file " << lCalibDataFileName);
+			} catch (std::exception const &e) {
+				if (useCalibrationDataFile && !calibrationDataUpdateFileName.empty()) {
+					// Both file names are defined. So one more try left.
+					std::string failedFileName = lCalibDataFileName;
+					if (loadCalibrationDataUpdateFileBeforeStatic) {
+						lCalibDataFileName = calibrationDataFileName;
+					} else {
+						lCalibDataFileName = calibrationDataUpdateFileName;
+					}
+					LOG4CXX_INFO(logger,"Cannot read configuration data from file "<< failedFileName
+							<< ". Trying alternative" << lCalibDataFileName);
+					// Re-create an empty set of calibration data and try to read the other file.
+					calibrationDataParameters = std::unique_ptr<Properties4CXX::Properties>(new Properties4CXX::Properties(lCalibDataFileName));
+					calibrationDataParameters->readConfiguration();
+					LOG4CXX_INFO(logger,"Read from alternative calibration data file " << lCalibDataFileName);
+				} else {
+					// The end of trying to reading the configuration data.
+					throw;
+				}
+
+			}
+		} catch (std::exception const &e) {
+			LOG4CXX_WARN(logger,"Device " << instanceName
+					<< ": Error reading calibration data from file " << lCalibDataFileName
+					<< ": " << e.what());
+			LOG4CXX_WARN(logger,"Device " << instanceName
+					<< ": Using builtin default calibration data");
+			// Re-create empty calibration data.
+			calibrationDataParameters = std::unique_ptr<Properties4CXX::Properties>(new Properties4CXX::Properties());
+		}
+
+		// Now apply them driver specific to the driver.
+		applyCalibrationData();
+
+	} // if (useCalibrationDataFile || useCalibrationDataUpdateFile) {
+}
+
+
+void DriverBase::readCommonConfiguration(
+			const Properties4CXX::Properties &configuration) {
+
+	try {
+		auto portNameConfig = configuration.searchProperty("portName");
+
+		if (portNameConfig->isList() || portNameConfig->isStruct()) {
+			throw GliderVarioFatalConfigException(__FILE__,__LINE__,"Configuration variable \"PortName\" is a struct or a string list.");
+		}
+
+		portName = portNameConfig->getStringValue();
+
+	} catch (std::exception const& e) {
+		// A not found port name is not necessary issue since not all drivers require it.
+		// A missing port name is dealt with later in the driver when necessary.
+		if (typeid(e) != typeid(Properties4CXX::ExceptionPropertyNotFound)) {
+			LOG4CXX_ERROR(logger, "Read configuration of portName \"" << portName
+					<< "\" failed:"
+					<< e.what());
+		throw;
+		}
+	}
+
+	try {
+		long long durTicks;
+
+		portName = configuration.getPropertyValue(
+				std::string("portName"),
+				"");
+
+		{
+			auto durMSec = std::chrono::duration_cast<std::chrono::milliseconds>(updateCyle);
+			durTicks = durMSec.count();
+		}
+		durTicks = configuration.getPropertyValue(
+				std::string("updateCycle"),
+				durTicks);
+		updateCyle = static_cast<OEVDuration>(std::chrono::milliseconds(durTicks));
+
+		{
+		auto durSec = std::chrono::duration_cast<std::chrono::seconds>(errorTimeout);
+		durTicks = durSec.count();
+		}
+		durTicks = configuration.getPropertyValue(
+				std::string("errorTimeout"),
+				durTicks);
+		errorTimeout = static_cast<OEVDuration>(std::chrono::seconds(durTicks));
+
+		errorMaxNumRetries = configuration.getPropertyValue(
+				std::string("errorMaxNumRetries"),
+				static_cast<long long>(errorMaxNumRetries));
+
+		calibrationDataFileName = configuration.getPropertyValue(
+				std::string("calibrationDataFile"),
+				"");
+		useCalibrationDataFile = !calibrationDataFileName.empty();
+
+		calibrationDataUpdateFileName = configuration.getPropertyValue(
+				std::string("calibrationDataUpdateFile"),
+				"");
+		durTicks = configuration.getPropertyValue(
+				std::string("calibrationDataUpdateCycle"),0LL);
+		calibrationDataWriteInterval = static_cast<OEVDuration>(std::chrono::seconds(durTicks));
+		if (!calibrationDataUpdateFileName.empty()) {
+			doCyclicUpdateCalibrationDataFile = durTicks > 0LL;
+
+			saveZeroOffsetCalibrationOnce = configuration.getPropertyValue(
+					std::string("saveZeroOffsetCalibrationOnce"),
+					saveZeroOffsetCalibrationOnce);
+
+		}
+
+		loadCalibrationDataUpdateFileBeforeStatic = configuration.getPropertyValue(
+				std::string("loadCalibrationDataUpdateFileBeforeStatic"),
+				loadCalibrationDataUpdateFileBeforeStatic);
+
+	} catch (std::exception const& e) {
+		std::ostringstream str;
+
+		str << "Read configuration of device \"" << instanceName
+				<< "\" failed:"
+				<< e.what();
+
+		LOG4CXX_ERROR(logger, str.str().c_str());
+		throw GliderVarioFatalConfigException(__FILE__,__LINE__,str.str().c_str());
+	}
+
+
+	LOG4CXX_INFO (logger,__FUNCTION__ << " for device \"" << instanceName << "\":");
+	LOG4CXX_INFO (logger,"\t portName = " << portName);
+	LOG4CXX_INFO (logger,"\t updateCyle = " << (std::chrono::duration_cast<std::chrono::milliseconds>(updateCyle).count()) << "ms");
+	LOG4CXX_INFO (logger,"\t errorTimeout = " << (std::chrono::duration_cast<std::chrono::seconds>(errorTimeout).count()) << "s");
+	LOG4CXX_INFO (logger,"\t errorMaxNumRetries = " << errorMaxNumRetries);
+	LOG4CXX_INFO (logger,"\t calibrationDataFileName = " << calibrationDataFileName);
+	LOG4CXX_INFO (logger,"\t useCalibrationDataFile = " << useCalibrationDataFile);
+	LOG4CXX_INFO (logger,"\t calibrationDataUpdateFileName = " << calibrationDataUpdateFileName);
+	LOG4CXX_INFO (logger,"\t calibrationDataWriteInterval = " << (std::chrono::duration_cast<std::chrono::seconds>(calibrationDataWriteInterval).count()) << "s");
+	LOG4CXX_INFO (logger,"\t saveZeroOffsetCalibrationOnce = " << saveZeroOffsetCalibrationOnce);
+	LOG4CXX_INFO (logger,"\t doCyclicUpdateCalibrationDataFile = " << doCyclicUpdateCalibrationDataFile);
+	LOG4CXX_INFO (logger,"\t loadCalibrationDataUpdateFileBeforeStatic = " << loadCalibrationDataUpdateFileBeforeStatic);
+
+
+}
+
+
+void DriverBase::setCalibrationUpdateNextTime(OEVClock::time_point refTime) {
+	LOG4CXX_DEBUG(logger, __FUNCTION__ << ": Instance " << instanceName
+			<< ": doCyclicUpdateCalibrationDataFile  = " << doCyclicUpdateCalibrationDataFile
+			<< "calibrationDataWriteInterval = "
+			<< (std::chrono::duration_cast<std::chrono::milliseconds>(calibrationDataWriteInterval).count()) << "ms");
+	if (doCyclicUpdateCalibrationDataFile) {
+		nextCalibrationDataWriteTime = refTime + calibrationDataWriteInterval;
+	} else {
+		// Set the next calibration data update 10 years from now, i.e. never :D
+		nextCalibrationDataWriteTime = refTime + std::chrono::hours(24*356*10);
+	}
+
+#if defined HAVE_LOG4CXX_H
+	if (logger->isDebugEnabled()) {
+		auto nextTimeStr = timePointToString(nextCalibrationDataWriteTime);
+		LOG4CXX_DEBUG(logger," nextCalibrationDataWriteTime = " << nextTimeStr);
+	}
+#endif // #if defined HAVE_LOG4CXX_H
+}
+
+#if !defined DOXYGEN
+DriverBase::SensorCapabilityHelperClass DriverBase::SensorCapabilityHelperObj;
+#endif
+
+} // namespace openEV::drivers
+
+std::ostream& operator << (std::ostream &o,openEV::drivers::DriverBase::SensorCapability ind) {
+	o << openEV::drivers::DriverBase::SensorCapabilityHelperObj.getString (ind);
+	return o;
+}