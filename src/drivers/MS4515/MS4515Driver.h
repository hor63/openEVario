/*
 * MS4515Driver.h
 *
 *  Created on: Jan 17 2021
 *      Author: hor
 *
 *   This file is part of openEVario, an electronic variometer for glider planes
 *   Copyright (C) 2021  Kai Horstmann
 *
 *   This program is free software; you can redistribute it and/or modify
 *   it under the terms of the GNU General Public License as published by
 *   the Free Software Foundation; either version 2 of the License, or
 *   any later version.
 *
 *   This program is distributed in the hope that it will be useful,
 *   but WITHOUT ANY WARRANTY; without even the implied warranty of
 *   MERCHANTABILITY or FITNESS FOR A PARTICULAR PURPOSE.  See the
 *   GNU General Public License for more details.
 *
 *   You should have received a copy of the GNU General Public License along
 *   with this program; if not, write to the Free Software Foundation, Inc.,
 *   51 Franklin Street, Fifth Floor, Boston, MA 02110-1301 USA.
 *
 */

#ifndef MS4515DRIVER_H_
#define MS4515DRIVER_H_

#include <fstream>
#include <string>
#include <map>

#include "CommonDefs.h"
#include "MS4515DO.h"
#include "main/driverBase/DifferentialPressureSensorBase.h"
#include "MS4515Lib.h"
#include "util/io/I2CPort.h"

namespace openEV::drivers::MS4515 {

/** \brief Driver for TE Connectivity Measurement Specialists (MEAS) 4515DO pressure sensors.
 *
 * This driver focuses and assumes sole use of the sensor as differential sensor for measuring dynamic (impact) pressure
 * as a measure of air speed.
 *
 * The driver first reads the factory calibration values from the ROM in the sensor.
 * In the startup phase it tries to determine the 0-offset by measuring pressure a couple times, assuming the plane is standing still,
 * and no significant wind is blowing into it. \n
 * If the wind is stronger or the device is even switched on mid-flight it falls back to a previously stored 0-offset value.
 * For this purpose a measured 0-offset is compared with the previous value.
 * If the new 0-offser differs less 0.2mBar (~20km/h at MSL pressure) from the previous 0-offset the new value is taken as new 0-offset,
 * and also immediately stored back to the calibration data file. Else the previous 0-offset is taken.\n
 * Reading and storing of 0-offsets is optional and enabled by configuring the calibration data file name.
 *
 * You should use either a 20inH2O(~50mBar) or a 10inH2O sensor. The 20inH2O sensor is good up to 300km/h, the 10inH2O sensor still up to 210km/h.
 * Anyway use a differential sensor with two ports, one for static pressure the other one for total pressure.
 *
 * \see [MS4515DO online at TE Connectivity](https://www.te.com/usa-en/product-CAT-BLPS0001.html)
 * \see [MS4515DO Datasheet](https://www.te.com/commerce/DocumentDelivery/DDEController?Action=showdoc&DocId=Data+Sheet%7FMS4515DO%7FB10%7Fpdf%7FEnglish%7FENG_DS_MS4515DO_B10.pdf%7FCAT-BLPS0001)
 * \see [Interface to MS Connectivity digital pressure modules](https://www.te.com/commerce/DocumentDelivery/DDEController?Action=showdoc&DocId=Specification+Or+Standard%7FInterfacing_to_DigitalPressure_Modules%7FA3%7Fpdf%7FEnglish%7FENG_SS_Interfacing_to_DigitalPressure_Modules_A3.pdf%7FCAT-BLPS0001)
 * \see [Configuration, POR, and Power consumption](https://www.te.com/commerce/DocumentDelivery/DDEController?Action=showdoc&DocId=Specification+Or+Standard%7FConfiguration_POR_and_Power_Consumption%7FA3%7Fpdf%7FEnglish%7FENG_SS_Configuration_POR_and_Power_Consumption_A3.pdf%7FCAT-BLPS0001)
 *
 */
class MS4515Driver  : public DifferentialPressureSensorBase {
public:

	enum SensorType {
		SENSOR_TYPE_UNDEFINED, ///< Unknown sensor type.
		SENSOR_TYPE_A, ///< Sensor type A defines pMin as 10%, and pMax as 90% of the physical measurement range of 0x3fff.
		SENSOR_TYPE_B, ///< Sensor type B defines pMin as 5%, and pMax as 95% of the physical measurement range of 0x3fff.
	};

	MS4515Driver(
    	    char const *driverName,
			char const *description,
			char const *instanceName
			);
	virtual ~MS4515Driver();

    /** \brief Read the configuration
     *
     * \see \ref DriverBase::readConfiguration()
     */
    virtual void readConfiguration (Properties4CXX::Properties const &configuration) override;

protected:

    /** \brief Fill calibration data parameter list; driver specific
     *
     *	\see DriverBase::fillCalibrationDataParameters()
     */
    virtual void fillCalibrationDataParameters () override;

    /** \brief Driver specific function to apply calibration data to the driver instance
     *
     * \see DriverBase::applyCalibrationData()
     */
    virtual void applyCalibrationData() override;

    /** \brief The main worker thread of this driver
     *
     * \see GliderVarioDriverBase::driverThreadFunction()
     *
     */
    virtual void driverThreadFunction() override;

    /** \brief The inner main loop of the driver after the port was opened
     *
     * Read data from the sensor, process them, and update the Kalman filter.
     */
    virtual void processingMainLoop ();

    /** \brief Read out the sensor data
     *
     * Before reading out the data wait for the conversion to complete.
     */
    virtual void readoutMS4515();

    /** \brief Convert pressure sensor reading to pressure in mBar for a Type A sensor
<<<<<<< HEAD
     *
     *
     * Look up "Interfacing To MEAS Digital Pressure Modules" in the
     * \ref openEV::drivers::MS4515 namespace description how to retrieve
     * the binary register values from the register bank of the sensor.
     *
     * The formula is: \n
     * (output - 16383*loFact) * (pMax-pMin) / (16383*hiFact) + pMin \n
     * \p loFact is 0.05 for B-type, and 0.1 for A-type sensors. \n
     * \p hiFact is 0.9 for B-type, and 0.8 for A-type sensors.
     *
     * Constant factors in the formula up there are pre-calculated in \ref readConfiguration():
     * - \ref f1 = 16383*loFact
     * - \ref f2 = (pMax-pMin)/(16383*hiFact)
     *
     * Thus the formula becomes \n
     * (output - f1) * f2 + pMin
     *
     * @param registerVal Binary value from registers 0 and 1 of the sensor.
     * @return Converted value in mBar
     */
    FloatType convertRegisterPressureToMBar (FloatType registerVal) const;

private:

    uint8_t i2cAddress = MS4515DOI2CAddr;

    /**
     * Use the builtin temperature sensor. The current temperature is used for calculating altitude from pressure and vice versa,
	 * by means of the Barometric formula.
	 * Using the temperature sensor of the pressure sensor is not advised, and should only be used as a back-stop
	 * When an accurate external temperature sensor is not available.
	 * Reason is that the temperature in the cockpit is usually quite a bit higher than outside due to the greenhouse
	 * effect of the canopy.
	 * Optional. Default false.
     */
    bool useTemperatureSensor = false;

    /// \brief The I/O port.
    ///
    /// This must be an I2C port.
    io::I2CPort *ioPort = nullptr;

	/// Pointer to the main vario object which also hosts the Kalman filter.
    GliderVarioMainPriv *varioMain = nullptr;

    bool kalmanInitDone = false;
    static constexpr int NumInitValues = 0x10;
    FloatType initValues[NumInitValues];
    int numValidInitValues = 0;

    /** \brief Type of sensor (A or B)
=======
>>>>>>> 1a0b9bb7
     *
     *
     * Look up "Interfacing To MEAS Digital Pressure Modules" in the
     * \ref openEV::drivers::MS4515 namespace description how to retrieve
     * the binary register values from the register bank of the sensor.
     *
     * The formula is: \n
     * (output - 16383*loFact) * (pMax-pMin) / (16383*hiFact) + pMin \n
     * \p loFact is 0.05 for B-type, and 0.1 for A-type sensors. \n
     * \p hiFact is 0.9 for B-type, and 0.8 for A-type sensors.
     *
     * Constant factors in the formula up there are pre-calculated in \ref readConfiguration():
     * - \ref f1 = 16383*loFact
     * - \ref f2 = (pMax-pMin)/(16383*hiFact)
     *
     * Thus the formula becomes \n
     * (output - f1) * f2 + pMin
     *
     * @param registerVal Binary value from registers 0 and 1 of the sensor.
     * @return Converted value in mBar
     */
    FloatType convertRegisterPressureToMBar (FloatType registerVal) const;

private:

    /** \brief Type of sensor (A or B)
     *
     * \see SensorType for definitions of A and B types.
     *
     */
    SensorType sensorType = SENSOR_TYPE_UNDEFINED;

    /** \brief Helper for convertRegisterPressureToMBar()
     *
     * \see \ref convertRegisterPressureToMBar() what is it for and how it is calculated.
     */
    FloatType f1 = UnInitVal;

    /** \brief Helper for convertRegisterPressureToMBar()
     *
     * \see \ref convertRegisterPressureToMBar() what is it for and how it is calculated.
     */
    FloatType f2 = UnInitVal;

};

} /* namespace openEV */
#endif /* MS4515DRIVER_H_ */
<|MERGE_RESOLUTION|>--- conflicted
+++ resolved
@@ -117,61 +117,6 @@
     virtual void readoutMS4515();
 
     /** \brief Convert pressure sensor reading to pressure in mBar for a Type A sensor
-<<<<<<< HEAD
-     *
-     *
-     * Look up "Interfacing To MEAS Digital Pressure Modules" in the
-     * \ref openEV::drivers::MS4515 namespace description how to retrieve
-     * the binary register values from the register bank of the sensor.
-     *
-     * The formula is: \n
-     * (output - 16383*loFact) * (pMax-pMin) / (16383*hiFact) + pMin \n
-     * \p loFact is 0.05 for B-type, and 0.1 for A-type sensors. \n
-     * \p hiFact is 0.9 for B-type, and 0.8 for A-type sensors.
-     *
-     * Constant factors in the formula up there are pre-calculated in \ref readConfiguration():
-     * - \ref f1 = 16383*loFact
-     * - \ref f2 = (pMax-pMin)/(16383*hiFact)
-     *
-     * Thus the formula becomes \n
-     * (output - f1) * f2 + pMin
-     *
-     * @param registerVal Binary value from registers 0 and 1 of the sensor.
-     * @return Converted value in mBar
-     */
-    FloatType convertRegisterPressureToMBar (FloatType registerVal) const;
-
-private:
-
-    uint8_t i2cAddress = MS4515DOI2CAddr;
-
-    /**
-     * Use the builtin temperature sensor. The current temperature is used for calculating altitude from pressure and vice versa,
-	 * by means of the Barometric formula.
-	 * Using the temperature sensor of the pressure sensor is not advised, and should only be used as a back-stop
-	 * When an accurate external temperature sensor is not available.
-	 * Reason is that the temperature in the cockpit is usually quite a bit higher than outside due to the greenhouse
-	 * effect of the canopy.
-	 * Optional. Default false.
-     */
-    bool useTemperatureSensor = false;
-
-    /// \brief The I/O port.
-    ///
-    /// This must be an I2C port.
-    io::I2CPort *ioPort = nullptr;
-
-	/// Pointer to the main vario object which also hosts the Kalman filter.
-    GliderVarioMainPriv *varioMain = nullptr;
-
-    bool kalmanInitDone = false;
-    static constexpr int NumInitValues = 0x10;
-    FloatType initValues[NumInitValues];
-    int numValidInitValues = 0;
-
-    /** \brief Type of sensor (A or B)
-=======
->>>>>>> 1a0b9bb7
      *
      *
      * Look up "Interfacing To MEAS Digital Pressure Modules" in the
