--- conflicted
+++ resolved
@@ -113,12 +113,7 @@
 		if (portNameConfig->isList() || portNameConfig->isStruct()) {
 			std::ostringstream str;
 
-<<<<<<< HEAD
-			str << "Invalid configuration of driver " << driverName
-					<< ": Variable \"portName\" is a struct or a string list but not a plain string.";
-=======
 			str << " Variable \"portName\" is a struct or a string list but not a plain string.";
->>>>>>> ecb4db93
 
 			throw GliderVarioFatalConfigException(__FILE__,__LINE__,str.str().c_str());
 		}
@@ -129,16 +124,9 @@
 		if (ioPort == nullptr) {
 			std::ostringstream str;
 
-<<<<<<< HEAD
-			str << "Invalid configuration of driver " << driverName
-					<< ": I/O Port \""<< portName << "\" is not an I2C port.";
-
-			throw GliderVarioFatalConfigException(__FILE__,__LINE__,"I/O Port is not an I2C port.");
-=======
 			str << " I/O Port \""<< portName << "\" is not an I2C port.";
 
 			throw GliderVarioFatalConfigException(__FILE__,__LINE__,str.str().c_str());
->>>>>>> ecb4db93
 		}
 	} catch (std::exception const& e) {
 		std::ostringstream str;
@@ -156,18 +144,9 @@
 		if (sensorTypeConfig->isList() || sensorTypeConfig->isStruct()) {
 			std::ostringstream str;
 
-<<<<<<< HEAD
-			str << "Invalid configuration of driver " << driverName
-					<< ": Variable \"sensorType\" is a struct or a string list but not a plain string.";
-
-			LOG4CXX_ERROR (logger, str.str());
-
-			throw GliderVarioFatalConfigException(__FILE__,__LINE__,"Configuration variable \"sensorType\" is a struct or a string list.");
-=======
 			str << "Variable \"sensorType\" is a struct or a string list but not a plain string.";
 
 			throw GliderVarioFatalConfigException(__FILE__,__LINE__,str.str().c_str());
->>>>>>> ecb4db93
 		}
 
 		// Be generous. Accept lowercase letter 'a' as valid sensor type too.
@@ -182,14 +161,8 @@
 
 		if (sensorType == SENSOR_TYPE_UNDEFINED) {
 			std::ostringstream str;
-<<<<<<< HEAD
-			str << __FUNCTION__ << ": Configuration value of \"sensorType\" for driver \"" << driverName
-					<< "\" is :\"" << sensorTypeConfig->getStringValue() << "\". Valid values are 'A' or 'B'.";
-			LOG4CXX_ERROR (logger, str.str());
-=======
 			str << " Configuration value \"" << sensorTypeConfig->getStringValue()
 					<< "\" is invalid. Valid values are 'A' or 'B'.";
->>>>>>> ecb4db93
 			throw GliderVarioFatalConfigException(__FILE__,__LINE__,str.str().c_str());
 		}
 
@@ -208,39 +181,18 @@
 		Properties4CXX::Property const *valProperty = nullptr;
 
 		try {
-<<<<<<< HEAD
-			auto tmpConfig = configuration.searchProperty("pMin_inH2O");
-
-			try {
-				pMin = tmpConfig->getDoubleValue() * InchH20toMBar;
-			} catch (std::exception const &e) {
-				std::ostringstream str;
-
-				str << "Read \"pMin_inH2O\" configuration for driver \"" << driverName
-						<< "\" failed: " << e.what();
-				LOG4CXX_ERROR(logger, str.str());
-				throw GliderVarioFatalConfigException(__FILE__,__LINE__,str.str().c_str());
-			}
-=======
 			valProperty = configuration.searchProperty("pMin_inH2O");
->>>>>>> ecb4db93
 
 		} catch (Properties4CXX::ExceptionPropertyNotFound const &e) {
 			; // Ignore the missing parameter. It can also come in the guise of "pMin_hPa".
 		}
 
 		try {
-<<<<<<< HEAD
-			auto tmpConfig = configuration.searchProperty("pMin_hPa");
-
-			if (UnInitVal != pMin) {
-=======
 			auto tmpProperty = configuration.searchProperty("pMin_hPa");
 
 			factor = InchH20toMBar;
 
 			if (valProperty) {
->>>>>>> ecb4db93
 				std::ostringstream str;
 
 				str << "Invalid configuration of pMin configuration for driver \"" << driverName
@@ -248,8 +200,6 @@
 						"Only one of these two is allowed.";
 				LOG4CXX_ERROR(logger, str.str());
 				throw GliderVarioFatalConfigException(__FILE__,__LINE__,str.str().c_str());
-<<<<<<< HEAD
-=======
 			} else {
 				valProperty = tmpProperty;
 			}
@@ -261,7 +211,6 @@
 						<< "\" failed: Neither configurations \"pMin_inH2O\" and \"pMin_hPa\" are defined.";
 				LOG4CXX_ERROR(logger, str.str());
 				throw GliderVarioFatalConfigException(__FILE__,__LINE__,str.str().c_str());
->>>>>>> ecb4db93
 			}
 
 			try {
@@ -278,12 +227,6 @@
 			; // Ignore the missing parameter here. Check the absence of pMin below.
 		}
 
-<<<<<<< HEAD
-		if (UnInitVal == pMin) {
-			std::ostringstream str;
-			str << "Read pMin configuration for driver \"" << driverName
-					<< "\" failed: Neither configurations \"pMin_inH2O\" and \"pMin_hPa\" are defined.";
-=======
 		try {
 			pMin = valProperty->getDoubleValue() * factor;
 		} catch (std::exception const &e) {
@@ -292,23 +235,10 @@
 					<< valProperty->getPropertyName() << "\" = \"" << valProperty->getStringValue()
 					<< "\" for driver \"" << driverName
 					<< "\" is not a numeric value. Error :" << e.what();
->>>>>>> ecb4db93
 			LOG4CXX_ERROR(logger, str.str());
 			throw GliderVarioFatalConfigException(__FILE__,__LINE__,str.str().c_str());
 		}
 
-<<<<<<< HEAD
-#error Change reading config for pMax too.
-		tmpVal = configuration.getPropertyValue("pMax_inH2O", UnInitVal);
-
-		if (UnInitVal != tmpVal) {
-			pMax = tmpVal * InchH20toMBar;
-		}
-
-		tmpVal = configuration.getPropertyValue("pMax_hPa", UnInitVal);
-		if (UnInitVal != tmpVal) {
-			if (UnInitVal != pMax) {
-=======
 		factor = 1.0;
 		valProperty = nullptr;
 
@@ -325,7 +255,6 @@
 			factor = InchH20toMBar;
 
 			if (valProperty) {
->>>>>>> ecb4db93
 				std::ostringstream str;
 
 				str << "Invalid configuration of pMax configuration for driver \"" << driverName
@@ -347,13 +276,9 @@
 			}
 		}
 
-<<<<<<< HEAD
-		if (UnInitVal == pMax) {
-=======
 		try {
 			pMax = valProperty->getDoubleValue() * factor;
 		} catch (std::exception const &e) {
->>>>>>> ecb4db93
 			std::ostringstream str;
 			str << "Configuration \""
 					<< valProperty->getPropertyName() << "\" = \"" << valProperty->getStringValue()
