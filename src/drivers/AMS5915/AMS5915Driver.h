--- conflicted
+++ resolved
@@ -107,40 +107,6 @@
     virtual void readoutAMS5915();
 
     /** \brief Convert pressure sensor reading to pressure in mBar
-<<<<<<< HEAD
-     *
-     * Calculation is simple: Interpolate the sensor reading between \ref pMin at a register value \ref AMS5915PressureRangeMinCount
-     * and \ref pMax at a register value \ref AMS5915PressureRangeMaxCount
-     *
-     * @param registerVal Binary value from register index \ref AMS5915_PRESSURE_HIGH and \ref AMS5915_PRESSURE_LOW.
-     * @return Converted value in mBar
-     */
-    FloatType convertRegisterPressureToMBar (uint16_t registerVal) const;
-
-private:
-
-
-    /** \brief Minimum pressure of the defined range in mBar.
-     *
-     */
-    FloatType pMin = UnInitVal;
-
-    /** \brief Maximum pressure of the defined range in mBar
-     *
-     */
-    FloatType pMax = UnInitVal;
-
-    /** \brief Pressure range of the sensor in mBar.
-     *
-     * Range is \ref pMax - \ref pMin.
-     */
-    FloatType pressureRange = UnInitVal;
-
-    /** \brief Resolution of the sensor in mBar/bit of register reading
-     *
-     * Calculated from (pMax - pMin)/(AMS5915PressureRangeMaxCount - AMS5915PressureRangeMinCount) .
-=======
->>>>>>> 1a0b9bb7
      *
      * Calculation is simple: Interpolate the sensor reading between \ref pMin at a register value \ref AMS5915PressureRangeMinCount
      * and \ref pMax at a register value \ref AMS5915PressureRangeMaxCount
