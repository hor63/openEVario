/*
 * GliderVarioTransitionMatrix.cpp
 *
 *  Created on: Dec 8, 2015
 *      Author: hor
 *
 *   This file is part of openEVario, an electronic variometer for glider planes
 *   Copyright (C) 2016  Kai Horstmann
 *
 *   This program is free software; you can redistribute it and/or modify
 *   it under the terms of the GNU General Public License as published by
 *   the Free Software Foundation; either version 2 of the License, or
 *   any later version.
 *
 *   This program is distributed in the hope that it will be useful,
 *   but WITHOUT ANY WARRANTY; without even the implied warranty of
 *   MERCHANTABILITY or FITNESS FOR A PARTICULAR PURPOSE.  See the
 *   GNU General Public License for more details.
 *
 *   You should have received a copy of the GNU General Public License along
 *   with this program; if not, write to the Free Software Foundation, Inc.,
 *   51 Franklin Street, Fifth Floor, Boston, MA 02110-1301 USA.
 *
 */

#include <GliderVarioTransitionMatrix.h>
#include "GliderVarioStatus.h"
#include "RotationMatrix.h"
#include "FastMath.h"

namespace openEV
{

  /**
   * The rough length of a arc second latitude in meter at 45deg North.
   * \sa <a href="https://en.wikipedia.org/wiki/Longitude#Length_of_a_degree_of_longitude" >Length of a degree of longitude</a>
   */
  FloatType constexpr lenLatitudeArcSec = 111132.0 / 3600.0;

GliderVarioTransitionMatrix::~GliderVarioTransitionMatrix ()
{

}

void
GliderVarioTransitionMatrix::calcTransitionMatrixAndStatus (
<<<<<<< HEAD
    FloatType timeDiff,
    GliderVarioStatus const &lastStatus,
	GliderVarioStatus &newStatus,)
=======
    FloatType                timeDiff,
    GliderVarioStatus const &lastStatus,
	GliderVarioStatus       &newStatus)
>>>>>>> 70c31141
{
  // I need the square of the time multiple times when calculating distance from acceleration
  FloatType timeDiffSquare = timeDiff * timeDiff;

  // I need a conversion from the plane coordinates into the world coordinates
  RotationMatrix rotMatrix (lastStatus.heading,lastStatus.pitchAngle,lastStatus.rollAngle);
  RotationMatrix3DType &rotMatrixPlaneToWorld = rotMatrix.getMatrixPlaneToGlo();
  RotationMatrix3DType &rotMatrixWorldToPlane = rotMatrix.getMatrixGloToPlane();

  // I need half of time square for distance calculations based on acceleration here and there :)
  FloatType timeSquareHalf  = timeDiff*timeDiff / 2.0f;
  FloatType const lenLongitudeArcSec = lenLatitudeArcSec * FastMath::fastCos(lastStatus.latitude);

  // I am using a number of temporary variables to store factors used for new status calculation, and to store in the transition matrix.
  FloatType temp1, temp2, temp3, temp4;

  // OK, now systematically propagate the status based on previous status, and the elapsed time
  // Constant factors in comments have been moved to the class constructor. They will not change, and have to be set only once.

<<<<<<< HEAD
  // STATUS_IND_CONST_ONE
  transitionMatrix(GliderVarioStatus::STATUS_IND_CONST_ONE,GliderVarioStatus::STATUS_IND_CONST_ONE) = 1.0f;
  newStatus.constOne = 1.0f;
=======
  // STATUS_IND_GRAVITY
  transitionMatrix(GliderVarioStatus::STATUS_IND_GRAVITY,GliderVarioStatus::STATUS_IND_GRAVITY) = 1.0f;

  newStatus.gravity = lastStatus.gravity;
>>>>>>> 70c31141

  // STATUS_IND_LATITUDE
  transitionMatrix(GliderVarioStatus::STATUS_IND_LATITUDE,GliderVarioStatus::STATUS_IND_LATITUDE) = 1.0f;
  temp1 = timeDiff / lenLatitudeArcSec
  transitionMatrix(GliderVarioStatus::STATUS_IND_LATITUDE,GliderVarioStatus::STATUS_IND_SPEED_GROUND_N) = temp1;
  FloatType timeSquareHalf2Lat = timeSquareHalf / lenLatitudeArcSec;
  transitionMatrix(GliderVarioStatus::STATUS_IND_LATITUDE,GliderVarioStatus::STATUS_IND_ACC_X) = timeSquareHalf2Lat * rotMatrixPlaneToWorld(0,0);
  transitionMatrix(GliderVarioStatus::STATUS_IND_LATITUDE,GliderVarioStatus::STATUS_IND_ACC_Y) = timeSquareHalf2Lat * rotMatrixPlaneToWorld(0,1);
  transitionMatrix(GliderVarioStatus::STATUS_IND_LATITUDE,GliderVarioStatus::STATUS_IND_ACC_Z) = timeSquareHalf2Lat * rotMatrixPlaneToWorld(0,2);

  // STATUS_IND_LONGITUDE
  transitionMatrix(GliderVarioStatus::STATUS_IND_LONGITUDE,GliderVarioStatus::STATUS_IND_LONGITUDE) = 1;
  transitionMatrix(GliderVarioStatus::STATUS_IND_LONGITUDE,GliderVarioStatus::STATUS_IND_SPEED_GROUND_E) = timeDiff / lenLongitudeArcSec ;
  FloatType timeSquareHalf2Lon = timeSquareHalf / lenLongitudeArcSec;
  transitionMatrix(GliderVarioStatus::STATUS_IND_LONGITUDE,GliderVarioStatus::STATUS_IND_ACC_X) = timeSquareHalf2Lon * rotMatrixPlaneToWorld(1,0);
  transitionMatrix(GliderVarioStatus::STATUS_IND_LONGITUDE,GliderVarioStatus::STATUS_IND_ACC_Y) = timeSquareHalf2Lon * rotMatrixPlaneToWorld(1,1);
  transitionMatrix(GliderVarioStatus::STATUS_IND_LONGITUDE,GliderVarioStatus::STATUS_IND_ACC_Z) = timeSquareHalf2Lon * rotMatrixPlaneToWorld(1,2);

  // STATUS_IND_ALT_MSL
  transitionMatrix(GliderVarioStatus::STATUS_IND_ALT_MSL,GliderVarioStatus::STATUS_IND_ALT_MSL) = 1.0f;
  transitionMatrix(GliderVarioStatus::STATUS_IND_ALT_MSL,GliderVarioStatus::STATUS_IND_VERTICAL_SPEED) = -timeDiff;
  transitionMatrix(GliderVarioStatus::STATUS_IND_ALT_MSL,GliderVarioStatus::STATUS_IND_ACC_X) = -timeSquareHalf* (rotMatrixPlaneToWorld(2,0));
  transitionMatrix(GliderVarioStatus::STATUS_IND_ALT_MSL,GliderVarioStatus::STATUS_IND_ACC_Y) = -timeSquareHalf* (rotMatrixPlaneToWorld(2,1));
  transitionMatrix(GliderVarioStatus::STATUS_IND_ALT_MSL,GliderVarioStatus::STATUS_IND_ACC_Z) = -timeSquareHalf* (rotMatrixPlaneToWorld(2,2));
  transitionMatrix(GliderVarioStatus::STATUS_IND_ALT_MSL,GliderVarioStatus::STATUS_IND_GRAVITY) = -timeSquareHalf;

  // STATUS_IND_HEADING
  transitionMatrix(GliderVarioStatus::STATUS_IND_HEADING,GliderVarioStatus::STATUS_IND_HEADING) = 1.0f;
  transitionMatrix(GliderVarioStatus::STATUS_IND_HEADING,GliderVarioStatus::STATUS_IND_ROTATION_GLO_Z) = timeDiff;

  // STATUS_IND_PITCH
  transitionMatrix(GliderVarioStatus::STATUS_IND_PITCH,GliderVarioStatus::STATUS_IND_PITCH) = 1.0f;
  transitionMatrix(GliderVarioStatus::STATUS_IND_PITCH,GliderVarioStatus::STATUS_IND_ROTATION_X) = timeDiff*rotMatrixPlaneToWorld(1,0);
  transitionMatrix(GliderVarioStatus::STATUS_IND_PITCH,GliderVarioStatus::STATUS_IND_ROTATION_Y) = timeDiff*rotMatrixPlaneToWorld(1,1);
  transitionMatrix(GliderVarioStatus::STATUS_IND_PITCH,GliderVarioStatus::STATUS_IND_ROTATION_Z) = timeDiff*rotMatrixPlaneToWorld(1,2);

  // STATUS_IND_ROLL
  transitionMatrix(GliderVarioStatus::STATUS_IND_ROLL,GliderVarioStatus::STATUS_IND_ROLL) = 1.0f;
  transitionMatrix(GliderVarioStatus::STATUS_IND_ROLL,GliderVarioStatus::STATUS_IND_ROTATION_X) = timeDiff*rotMatrixPlaneToWorld(0,0);
  transitionMatrix(GliderVarioStatus::STATUS_IND_ROLL,GliderVarioStatus::STATUS_IND_ROTATION_Y) = timeDiff*rotMatrixPlaneToWorld(0,1);
  transitionMatrix(GliderVarioStatus::STATUS_IND_ROLL,GliderVarioStatus::STATUS_IND_ROTATION_Z) = timeDiff*rotMatrixPlaneToWorld(0,2);


  // STATUS_IND_SPEED_GROUND_N
  transitionMatrix(GliderVarioStatus::STATUS_IND_SPEED_GROUND_N,GliderVarioStatus::STATUS_IND_SPEED_GROUND_N) = 1.0f;
  transitionMatrix(GliderVarioStatus::STATUS_IND_SPEED_GROUND_N,GliderVarioStatus::STATUS_IND_ACC_X) = timeDiff * rotMatrixPlaneToWorld(0,0);
  transitionMatrix(GliderVarioStatus::STATUS_IND_SPEED_GROUND_N,GliderVarioStatus::STATUS_IND_ACC_Y) = timeDiff * rotMatrixPlaneToWorld(0,1);
  transitionMatrix(GliderVarioStatus::STATUS_IND_SPEED_GROUND_N,GliderVarioStatus::STATUS_IND_ACC_Z) = timeDiff * rotMatrixPlaneToWorld(0,2);

  // STATUS_IND_SPEED_GROUND_E
  transitionMatrix(GliderVarioStatus::STATUS_IND_SPEED_GROUND_E,GliderVarioStatus::STATUS_IND_SPEED_GROUND_E) = 1.0f;
  transitionMatrix(GliderVarioStatus::STATUS_IND_SPEED_GROUND_E,GliderVarioStatus::STATUS_IND_ACC_X) = timeDiff * rotMatrixPlaneToWorld(1,0);
  transitionMatrix(GliderVarioStatus::STATUS_IND_SPEED_GROUND_E,GliderVarioStatus::STATUS_IND_ACC_Y) = timeDiff * rotMatrixPlaneToWorld(1,1);
  transitionMatrix(GliderVarioStatus::STATUS_IND_SPEED_GROUND_E,GliderVarioStatus::STATUS_IND_ACC_Z) = timeDiff * rotMatrixPlaneToWorld(1,2);

  // STATUS_IND_TAS_N
  transitionMatrix(GliderVarioStatus::STATUS_IND_TAS_N,GliderVarioStatus::STATUS_IND_TAS) = FastMath::fastCos(lastStatus.heading);

  // STATUS_IND_TAS_E
  transitionMatrix(GliderVarioStatus::STATUS_IND_TAS_E,GliderVarioStatus::STATUS_IND_TAS) = FastMath::fastSin(lastStatus.heading);

  // STATUS_IND_TAS
  /// \todo Link TAS and ground speed with wind
  transitionMatrix(GliderVarioStatus::STATUS_IND_TAS,GliderVarioStatus::STATUS_IND_TAS) = 1.0f;
  transitionMatrix(GliderVarioStatus::STATUS_IND_TAS,GliderVarioStatus::STATUS_IND_ACC_X) = timeDiff*FastMath::fastCos(lastStatus.pitchAngle);

  /*
   * STATUS_IND_RATE_OF_SINK
   * The calculation is based on the energy transfer from kinetic energy to potential energy (increase of speed leads to increase of sink).
   * The acceleration is measured along the body X axis. If pitched up or down the accelerometer reading is affected by gravity.
   * The actual equation is something like: (accX - sin(pitch)*GRAVITY) * TAS / GRAVITY = (accX*TAS/GRAVITY) - sin(pitch)*TAS*GRAVITY/GRAVITY
   * So IMHO this is a pretty crude approximation because I assume that my TAS is exactly along the X axis which is rarely accurate due to
   * changing angles of attack.
   */
  /// \todo Calculation of Rate of Sink: Refine the vario compensation by considering the decrease of drag based on the polar.
  transitionMatrix(GliderVarioStatus::STATUS_IND_RATE_OF_SINK,GliderVarioStatus::STATUS_IND_ACC_X) = lastStatus.trueAirSpeed/GRAVITY;
  transitionMatrix(GliderVarioStatus::STATUS_IND_RATE_OF_SINK,GliderVarioStatus::STATUS_IND_TAS) = -FastMath::fastSin(lastStatus.pitchAngle);

  // STATUS_IND_VERTICAL_SPEED
  transitionMatrix(GliderVarioStatus::STATUS_IND_VERTICAL_SPEED,GliderVarioStatus::STATUS_IND_VERTICAL_SPEED) = 1.0f;

  transitionMatrix(GliderVarioStatus::STATUS_IND_VERTICAL_SPEED,GliderVarioStatus::STATUS_IND_ACC_X) = timeDiff * rotMatrixPlaneToWorld(2,0);
  transitionMatrix(GliderVarioStatus::STATUS_IND_VERTICAL_SPEED,GliderVarioStatus::STATUS_IND_ACC_Y) = timeDiff * rotMatrixPlaneToWorld(2,1);
  transitionMatrix(GliderVarioStatus::STATUS_IND_VERTICAL_SPEED,GliderVarioStatus::STATUS_IND_ACC_Z) = timeDiff * rotMatrixPlaneToWorld(2,2);

  transitionMatrix(GliderVarioStatus::STATUS_IND_VERTICAL_SPEED,GliderVarioStatus::STATUS_IND_GRAVITY) = timeDiff * GRAVITY;

  // STATUS_IND_THERMAL_SPEED
  transitionMatrix(GliderVarioStatus::STATUS_IND_THERMAL_SPEED,GliderVarioStatus::STATUS_IND_VERTICAL_SPEED) = 1.0f;
  transitionMatrix(GliderVarioStatus::STATUS_IND_THERMAL_SPEED,GliderVarioStatus::STATUS_IND_RATE_OF_SINK) = -1.0f;

  // STATUS_IND_ACC_X
  transitionMatrix(GliderVarioStatus::STATUS_IND_ACC_X,GliderVarioStatus::STATUS_IND_ACC_X) = 1.0f;
  // STATUS_IND_ACC_Y
  transitionMatrix(GliderVarioStatus::STATUS_IND_ACC_Y,GliderVarioStatus::STATUS_IND_ACC_Y) = 1.0f;
    // STATUS_IND_ACC_Z
  transitionMatrix(GliderVarioStatus::STATUS_IND_ACC_Z,GliderVarioStatus::STATUS_IND_ACC_Z) = 1.0f;

  // STATUS_IND_ROTATION_X
  transitionMatrix(GliderVarioStatus::STATUS_IND_ROTATION_X,GliderVarioStatus::STATUS_IND_ROTATION_X) = 1.0f;
  // STATUS_IND_ROTATION_Y
  transitionMatrix(GliderVarioStatus::STATUS_IND_ROTATION_Y,GliderVarioStatus::STATUS_IND_ROTATION_Y) = 1.0f;
  // STATUS_IND_ROTATION_Z
  transitionMatrix(GliderVarioStatus::STATUS_IND_ROTATION_Z,GliderVarioStatus::STATUS_IND_ROTATION_Z) = 1.0f;
  // STATUS_IND_ROTATION_GLO_Z
  transitionMatrix(GliderVarioStatus::STATUS_IND_ROTATION_GLO_Z,GliderVarioStatus::STATUS_IND_ROTATION_X) = rotMatrixPlaneToWorld(2,0);
  transitionMatrix(GliderVarioStatus::STATUS_IND_ROTATION_GLO_Z,GliderVarioStatus::STATUS_IND_ROTATION_Y) = rotMatrixPlaneToWorld(2,1);
  transitionMatrix(GliderVarioStatus::STATUS_IND_ROTATION_GLO_Z,GliderVarioStatus::STATUS_IND_ROTATION_Z) = rotMatrixPlaneToWorld(2,2);

  // STATUS_IND_GYRO_BIAS_X
  transitionMatrix(GliderVarioStatus::STATUS_IND_GYRO_BIAS_X,GliderVarioStatus::STATUS_IND_GYRO_BIAS_X) = 1.0f;

  // STATUS_IND_GYRO_BIAS_Y
  transitionMatrix(GliderVarioStatus::STATUS_IND_GYRO_BIAS_Y,GliderVarioStatus::STATUS_IND_GYRO_BIAS_Y) = 1.0f;

  // STATUS_IND_GYRO_BIAS_Z
  transitionMatrix(GliderVarioStatus::STATUS_IND_GYRO_BIAS_Z,GliderVarioStatus::STATUS_IND_GYRO_BIAS_Z) = 1.0f;

  // STATUS_IND_COMPASS_ERROR
  transitionMatrix(GliderVarioStatus::STATUS_IND_COMPASS_ERROR,GliderVarioStatus::STATUS_IND_COMPASS_ERROR) = 1.0f;

  // STATUS_IND_WIND_SPEED_N
  transitionMatrix(GliderVarioStatus::STATUS_IND_WIND_SPEED_N,GliderVarioStatus::STATUS_IND_WIND_SPEED) = FastMath::fastCos(lastStatus.windDirection);

  // STATUS_IND_WIND_SPEED_E
  transitionMatrix(GliderVarioStatus::STATUS_IND_WIND_SPEED_E,GliderVarioStatus::STATUS_IND_WIND_SPEED) = FastMath::fastSin(lastStatus.windDirection);


  // I will nudge the speed and direction statistically with the Kalman gain. I am entering seriously non-linear territory here...
  // STATUS_IND_WIND_SPEED
  transitionMatrix(GliderVarioStatus::STATUS_IND_WIND_SPEED,GliderVarioStatus::STATUS_IND_WIND_SPEED) = 1.0f;
  // STATUS_IND_WIND_DIR
  transitionMatrix(GliderVarioStatus::STATUS_IND_WIND_DIR,GliderVarioStatus::STATUS_IND_WIND_DIR) = 1.0f;


}

} // namespace openEV<|MERGE_RESOLUTION|>--- conflicted
+++ resolved
@@ -44,15 +44,9 @@
 
 void
 GliderVarioTransitionMatrix::calcTransitionMatrixAndStatus (
-<<<<<<< HEAD
-    FloatType timeDiff,
-    GliderVarioStatus const &lastStatus,
-	GliderVarioStatus &newStatus,)
-=======
     FloatType                timeDiff,
     GliderVarioStatus const &lastStatus,
 	GliderVarioStatus       &newStatus)
->>>>>>> 70c31141
 {
   // I need the square of the time multiple times when calculating distance from acceleration
   FloatType timeDiffSquare = timeDiff * timeDiff;
@@ -72,20 +66,14 @@
   // OK, now systematically propagate the status based on previous status, and the elapsed time
   // Constant factors in comments have been moved to the class constructor. They will not change, and have to be set only once.
 
-<<<<<<< HEAD
-  // STATUS_IND_CONST_ONE
-  transitionMatrix(GliderVarioStatus::STATUS_IND_CONST_ONE,GliderVarioStatus::STATUS_IND_CONST_ONE) = 1.0f;
-  newStatus.constOne = 1.0f;
-=======
   // STATUS_IND_GRAVITY
   transitionMatrix(GliderVarioStatus::STATUS_IND_GRAVITY,GliderVarioStatus::STATUS_IND_GRAVITY) = 1.0f;
 
   newStatus.gravity = lastStatus.gravity;
->>>>>>> 70c31141
 
   // STATUS_IND_LATITUDE
   transitionMatrix(GliderVarioStatus::STATUS_IND_LATITUDE,GliderVarioStatus::STATUS_IND_LATITUDE) = 1.0f;
-  temp1 = timeDiff / lenLatitudeArcSec
+  temp1 = timeDiff / lenLatitudeArcSec;
   transitionMatrix(GliderVarioStatus::STATUS_IND_LATITUDE,GliderVarioStatus::STATUS_IND_SPEED_GROUND_N) = temp1;
   FloatType timeSquareHalf2Lat = timeSquareHalf / lenLatitudeArcSec;
   transitionMatrix(GliderVarioStatus::STATUS_IND_LATITUDE,GliderVarioStatus::STATUS_IND_ACC_X) = timeSquareHalf2Lat * rotMatrixPlaneToWorld(0,0);
