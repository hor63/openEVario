--- conflicted
+++ resolved
@@ -258,14 +258,10 @@
             (lastStatus.trueAirSpeed + lastStatus.accelHeading * timeDiff)
             * FastMath::fastCos(lastStatus.heading) * FastMath::degToRad;
 
-<<<<<<< HEAD
-    newStatus.groundSpeedEast = lastStatus.trueAirSpeed * temp1 + lastStatus.windSpeedEast;
-=======
 	newStatus.groundSpeedEast =
 			lastStatus.trueAirSpeed * temp1
 			+ lastStatus.accelHeading * temp2
 			+ lastStatus.windSpeedEast;
->>>>>>> aae63d01
 
     // STATUS_IND_TAS
 
