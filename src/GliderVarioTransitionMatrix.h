--- conflicted
+++ resolved
@@ -71,15 +71,9 @@
    */
   void
   calcTransitionMatrixAndStatus (
-<<<<<<< HEAD
-      FloatType timeDiff,
-      GliderVarioStatus const &lastStatus,
-	  GliderVarioStatus &newStatus);
-=======
       FloatType                timeDiff,
       GliderVarioStatus const &lastStatus,
 	  GliderVarioStatus       &newStatus);
->>>>>>> 70c31141
 
 
   /**
@@ -97,10 +91,7 @@
 		  FloatType timeDiff
 		  ){
 	  calcTransitionMatrixAndStatus(timeDiff,oldStatus,newStatus);
-<<<<<<< HEAD
 
-=======
->>>>>>> 70c31141
 	  newStatus.getErrorCovariance_P() = transitionMatrix * oldStatus.getErrorCovariance_P() * transitionMatrix.transpose()
 			  + oldStatus.getSystemNoiseCovariance_Q();
   }
